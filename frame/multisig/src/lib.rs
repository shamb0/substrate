// This file is part of Substrate.

// Copyright (C) 2019-2020 Parity Technologies (UK) Ltd.
// SPDX-License-Identifier: Apache-2.0

// Licensed under the Apache License, Version 2.0 (the "License");
// you may not use this file except in compliance with the License.
// You may obtain a copy of the License at
//
// 	http://www.apache.org/licenses/LICENSE-2.0
//
// Unless required by applicable law or agreed to in writing, software
// distributed under the License is distributed on an "AS IS" BASIS,
// WITHOUT WARRANTIES OR CONDITIONS OF ANY KIND, either express or implied.
// See the License for the specific language governing permissions and
// limitations under the License.

//! # Multisig Module
//! A module for doing multisig dispatch.
//!
//! - [`multisig::Trait`](./trait.Trait.html)
//! - [`Call`](./enum.Call.html)
//!
//! ## Overview
//!
//! This module contains functionality for multi-signature dispatch, a (potentially) stateful
//! operation, allowing multiple signed
//! origins (accounts) to coordinate and dispatch a call from a well-known origin, derivable
//! deterministically from the set of account IDs and the threshold number of accounts from the
//! set that must approve it. In the case that the threshold is just one then this is a stateless
//! operation. This is useful for multisig wallets where cryptographic threshold signatures are
//! not available or desired.
//!
//! ## Interface
//!
//! ### Dispatchable Functions
//!
//! * `as_multi` - Approve and if possible dispatch a call from a composite origin formed from a
//!   number of signed origins.
//! * `approve_as_multi` - Approve a call from a composite origin.
//! * `cancel_as_multi` - Cancel a call from a composite origin.
//!
//! [`Call`]: ./enum.Call.html
//! [`Trait`]: ./trait.Trait.html

// Ensure we're `no_std` when compiling for Wasm.
#![cfg_attr(not(feature = "std"), no_std)]

use sp_std::prelude::*;
use codec::{Encode, Decode};
use sp_io::hashing::blake2_256;
use frame_support::{decl_module, decl_event, decl_error, decl_storage, Parameter, ensure, RuntimeDebug};
use frame_support::{traits::{Get, ReservableCurrency, Currency},
	weights::{Weight, GetDispatchInfo, constants::{WEIGHT_PER_NANOS, WEIGHT_PER_MICROS}},
	dispatch::{DispatchResultWithPostInfo, DispatchErrorWithPostInfo, PostDispatchInfo},
};
use frame_system::{self as system, ensure_signed, RawOrigin};
use sp_runtime::{DispatchError, DispatchResult, traits::{Dispatchable, Zero}};

mod tests;
mod benchmarking;

type BalanceOf<T> = <<T as Trait>::Currency as Currency<<T as frame_system::Trait>::AccountId>>::Balance;
/// Just a bunch of bytes, but they should decode to a valid `Call`.
pub type OpaqueCall = Vec<u8>;

pub trait WeightInfo {
	fn as_multi_threshold_1(z: u32, ) -> Weight;
	fn as_multi_create(s: u32, z: u32, ) -> Weight;
	fn as_multi_create_store(s: u32, z: u32, ) -> Weight;
	fn as_multi_approve(s: u32, z: u32, ) -> Weight;
	fn as_multi_complete(s: u32, z: u32, ) -> Weight;
	fn approve_as_multi_create(s: u32, z: u32, ) -> Weight;
	fn approve_as_multi_approve(s: u32, z: u32, ) -> Weight;
	fn approve_as_multi_complete(s: u32, z: u32, ) -> Weight;
	fn cancel_as_multi(s: u32, z: u32, ) -> Weight;
	fn cancel_as_multi_store(s: u32, z: u32, ) -> Weight;
}

impl WeightInfo for () {
	fn as_multi_threshold_1(_z: u32, ) -> Weight { 1_000_000_000 }
	fn as_multi_create(_s: u32, _z: u32, ) -> Weight { 1_000_000_000 }
	fn as_multi_create_store(_s: u32, _z: u32, ) -> Weight { 1_000_000_000 }
	fn as_multi_approve(_s: u32, _z: u32, ) -> Weight { 1_000_000_000 }
	fn as_multi_complete(_s: u32, _z: u32, ) -> Weight { 1_000_000_000 }
	fn approve_as_multi_create(_s: u32, _z: u32, ) -> Weight { 1_000_000_000 }
	fn approve_as_multi_approve(_s: u32, _z: u32, ) -> Weight { 1_000_000_000 }
	fn approve_as_multi_complete(_s: u32, _z: u32, ) -> Weight { 1_000_000_000 }
	fn cancel_as_multi(_s: u32, _z: u32, ) -> Weight { 1_000_000_000 }
	fn cancel_as_multi_store(_s: u32, _z: u32, ) -> Weight { 1_000_000_000 }
}

/// Configuration trait.
pub trait Trait: frame_system::Trait {
	/// The overarching event type.
	type Event: From<Event<Self>> + Into<<Self as frame_system::Trait>::Event>;

	/// The overarching call type.
	type Call: Parameter + Dispatchable<Origin=Self::Origin, PostInfo=PostDispatchInfo>
		+ GetDispatchInfo + From<frame_system::Call<Self>>;

	/// The currency mechanism.
	type Currency: ReservableCurrency<Self::AccountId>;

	/// The base amount of currency needed to reserve for creating a multisig execution or to store
	/// a dispatch call for later.
	///
	/// This is held for an additional storage item whose value size is
	/// `4 + sizeof((BlockNumber, Balance, AccountId))` bytes and whose key size is
	/// `32 + sizeof(AccountId)` bytes.
	type DepositBase: Get<BalanceOf<Self>>;

	/// The amount of currency needed per unit threshold when creating a multisig execution.
	///
	/// This is held for adding 32 bytes more into a pre-existing storage value.
	type DepositFactor: Get<BalanceOf<Self>>;

	/// The maximum amount of signatories allowed in the multisig.
	type MaxSignatories: Get<u16>;

	/// Weight information for extrinsics in this pallet.
	type WeightInfo: WeightInfo;
}

/// A global extrinsic index, formed as the extrinsic index within a block, together with that
/// block's height. This allows a transaction in which a multisig operation of a particular
/// composite was created to be uniquely identified.
#[derive(Copy, Clone, Eq, PartialEq, Encode, Decode, Default, RuntimeDebug)]
pub struct Timepoint<BlockNumber> {
	/// The height of the chain at the point in time.
	height: BlockNumber,
	/// The index of the extrinsic at the point in time.
	index: u32,
}

/// An open multisig operation.
#[derive(Clone, Eq, PartialEq, Encode, Decode, Default, RuntimeDebug)]
pub struct Multisig<BlockNumber, Balance, AccountId> {
	/// The extrinsic when the multisig operation was opened.
	when: Timepoint<BlockNumber>,
	/// The amount held in reserve of the `depositor`, to be returned once the operation ends.
	deposit: Balance,
	/// The account who opened it (i.e. the first to approve it).
	depositor: AccountId,
	/// The approvals achieved so far, including the depositor. Always sorted.
	approvals: Vec<AccountId>,
}

decl_storage! {
	trait Store for Module<T: Trait> as Multisig {
		/// The set of open multisig operations.
		pub Multisigs: double_map
			hasher(twox_64_concat) T::AccountId, hasher(blake2_128_concat) [u8; 32]
			=> Option<Multisig<T::BlockNumber, BalanceOf<T>, T::AccountId>>;

<<<<<<< HEAD
		pub Calls: map hasher(identity) [u8; 32] => Option<(Vec<u8>, T::AccountId, BalanceOf<T>)>;
=======
		pub Calls: map hasher(identity) [u8; 32] => Option<(OpaqueCall, T::AccountId, BalanceOf<T>)>;
>>>>>>> 60e3a693
	}
}

decl_error! {
	pub enum Error for Module<T: Trait> {
		/// Threshold must be 2 or greater.
		MinimumThreshold,
		/// Call is already approved by this signatory.
		AlreadyApproved,
		/// Call doesn't need any (more) approvals.
		NoApprovalsNeeded,
		/// There are too few signatories in the list.
		TooFewSignatories,
		/// There are too many signatories in the list.
		TooManySignatories,
		/// The signatories were provided out of order; they should be ordered.
		SignatoriesOutOfOrder,
		/// The sender was contained in the other signatories; it shouldn't be.
		SenderInSignatories,
		/// Multisig operation not found when attempting to cancel.
		NotFound,
		/// Only the account that originally created the multisig is able to cancel it.
		NotOwner,
		/// No timepoint was given, yet the multisig operation is already underway.
		NoTimepoint,
		/// A different timepoint was given to the multisig operation that is underway.
		WrongTimepoint,
		/// A timepoint was given, yet no multisig operation is underway.
		UnexpectedTimepoint,
		/// The maximum weight information provided was too low.
		WeightTooLow,
		/// The data to be stored is already stored.
		AlreadyStored,
	}
}

decl_event! {
	/// Events type.
	pub enum Event<T> where
		AccountId = <T as system::Trait>::AccountId,
		BlockNumber = <T as system::Trait>::BlockNumber,
		CallHash = [u8; 32]
	{
		/// A new multisig operation has begun. First param is the account that is approving,
		/// second is the multisig account, third is hash of the call.
		NewMultisig(AccountId, AccountId, CallHash),
		/// A multisig operation has been approved by someone. First param is the account that is
		/// approving, third is the multisig account, fourth is hash of the call.
		MultisigApproval(AccountId, Timepoint<BlockNumber>, AccountId, CallHash),
		/// A multisig operation has been executed. First param is the account that is
		/// approving, third is the multisig account, fourth is hash of the call to be executed.
		MultisigExecuted(AccountId, Timepoint<BlockNumber>, AccountId, CallHash, DispatchResult),
		/// A multisig operation has been cancelled. First param is the account that is
		/// cancelling, third is the multisig account, fourth is hash of the call.
		MultisigCancelled(AccountId, Timepoint<BlockNumber>, AccountId, CallHash),
	}
}

mod weight_of {
	use super::*;

	/// - Base Weight: 33.72 + 0.002 * Z µs
	/// - DB Weight: None
	/// - Plus Call Weight
	pub fn as_multi_threshold_1<T: Trait>(
		call_len: usize,
		call_weight: Weight,
	 ) -> Weight {
		(34 * WEIGHT_PER_MICROS)
			.saturating_add((2 * WEIGHT_PER_NANOS).saturating_mul(call_len as Weight))
			.saturating_add(call_weight)
	}

	/// - Base Weight:
	///     - Create:          38.82 + 0.121 * S + .001 * Z µs
	///     - Create w/ Store: 54.22 + 0.120 * S + .003 * Z µs
	///     - Approve:         29.86 + 0.143 * S + .001 * Z µs
	///     - Complete:        39.55 + 0.267 * S + .002 * Z µs
	/// - DB Weight:
	///     - Reads: Multisig Storage, [Caller Account], Calls, Depositor Account
	///     - Writes: Multisig Storage, [Caller Account], Calls, Depositor Account
	/// - Plus Call Weight
	pub fn as_multi<T: Trait>(
		sig_len: usize,
		call_len: usize,
		call_weight: Weight,
		calls_write: bool,
		refunded: bool,
	 ) -> Weight {
		call_weight
			.saturating_add(55 * WEIGHT_PER_MICROS)
			.saturating_add((250 * WEIGHT_PER_NANOS).saturating_mul(sig_len as Weight))
			.saturating_add((3 * WEIGHT_PER_NANOS).saturating_mul(call_len as Weight))
			.saturating_add(T::DbWeight::get().reads_writes(1, 1)) // Multisig read/write
			.saturating_add(T::DbWeight::get().reads(1)) // Calls read
			.saturating_add(T::DbWeight::get().writes(calls_write.into())) // Calls write
			.saturating_add(T::DbWeight::get().reads_writes(refunded.into(), refunded.into())) // Deposit refunded
	}
}

enum CallOrHash {
<<<<<<< HEAD
	Call(Vec<u8>, bool),
=======
	Call(OpaqueCall, bool),
>>>>>>> 60e3a693
	Hash([u8; 32]),
}

decl_module! {
	pub struct Module<T: Trait> for enum Call where origin: T::Origin {
		type Error = Error<T>;

		/// Deposit one of this module's events by using the default implementation.
		fn deposit_event() = default;

		/// Immediately dispatch a multi-signature call using a single approval from the caller.
		///
		/// The dispatch origin for this call must be _Signed_.
		///
		/// - `other_signatories`: The accounts (other than the sender) who are part of the
		/// multi-signature, but do not participate in the approval process.
		/// - `call`: The call to be executed.
		///
		/// Result is equivalent to the dispatched result.
		///
		/// # <weight>
		/// O(Z + C) where Z is the length of the call and C its execution weight.
		/// -------------------------------
		/// - Base Weight: 33.72 + 0.002 * Z µs
		/// - DB Weight: None
		/// - Plus Call Weight
		/// # </weight>
		#[weight = (
			weight_of::as_multi_threshold_1::<T>(
				call.using_encoded(|c| c.len()),
				call.get_dispatch_info().weight
			),
			call.get_dispatch_info().class,
		)]
		fn as_multi_threshold_1(origin,
			other_signatories: Vec<T::AccountId>,
			call: Box<<T as Trait>::Call>,
		) -> DispatchResultWithPostInfo {
			let who = ensure_signed(origin)?;
			let max_sigs = T::MaxSignatories::get() as usize;
			ensure!(!other_signatories.is_empty(), Error::<T>::TooFewSignatories);
			let other_signatories_len = other_signatories.len();
			ensure!(other_signatories_len < max_sigs, Error::<T>::TooManySignatories);
			let signatories = Self::ensure_sorted_and_insert(other_signatories, who.clone())?;

			let id = Self::multi_account_id(&signatories, 1);

			let call_len = call.using_encoded(|c| c.len());
			let result = call.dispatch(RawOrigin::Signed(id.clone()).into());

			result.map(|post_dispatch_info| post_dispatch_info.actual_weight
				.map(|actual_weight| weight_of::as_multi_threshold_1::<T>(
					call_len,
					actual_weight,
				))
				.into()
			).map_err(|err| match err.post_info.actual_weight {
				Some(actual_weight) => {
					let weight_used = weight_of::as_multi_threshold_1::<T>(
						call_len,
						actual_weight,
					);
					let post_info = Some(weight_used).into();
					let error = err.error.into();
					DispatchErrorWithPostInfo { post_info, error }
				},
				None => err,
			})
		}

		/// Register approval for a dispatch to be made from a deterministic composite account if
		/// approved by a total of `threshold - 1` of `other_signatories`.
		///
		/// If there are enough, then dispatch the call.
		///
		/// Payment: `DepositBase` will be reserved if this is the first approval, plus
		/// `threshold` times `DepositFactor`. It is returned once this dispatch happens or
		/// is cancelled.
		///
		/// The dispatch origin for this call must be _Signed_.
		///
		/// - `threshold`: The total number of approvals for this dispatch before it is executed.
		/// - `other_signatories`: The accounts (other than the sender) who can approve this
		/// dispatch. May not be empty.
		/// - `maybe_timepoint`: If this is the first approval, then this must be `None`. If it is
		/// not the first approval, then it must be `Some`, with the timepoint (block number and
		/// transaction index) of the first approval transaction.
		/// - `call`: The call to be executed.
		///
		/// NOTE: Unless this is the final approval, you will generally want to use
		/// `approve_as_multi` instead, since it only requires a hash of the call.
		///
		/// Result is equivalent to the dispatched result if `threshold` is exactly `1`. Otherwise
		/// on success, result is `Ok` and the result from the interior call, if it was executed,
		/// may be found in the deposited `MultisigExecuted` event.
		///
		/// # <weight>
		/// - `O(S + Z + Call)`.
		/// - Up to one balance-reserve or unreserve operation.
		/// - One passthrough operation, one insert, both `O(S)` where `S` is the number of
		///   signatories. `S` is capped by `MaxSignatories`, with weight being proportional.
		/// - One call encode & hash, both of complexity `O(Z)` where `Z` is tx-len.
		/// - One encode & hash, both of complexity `O(S)`.
		/// - Up to one binary search and insert (`O(logS + S)`).
		/// - I/O: 1 read `O(S)`, up to 1 mutate `O(S)`. Up to one remove.
		/// - One event.
		/// - The weight of the `call`.
		/// - Storage: inserts one item, value size bounded by `MaxSignatories`, with a
		///   deposit taken for its lifetime of
		///   `DepositBase + threshold * DepositFactor`.
		/// -------------------------------
		/// - Base Weight:
		///     - Create:          41.89 + 0.118 * S + .002 * Z µs
		///     - Create w/ Store: 53.57 + 0.119 * S + .003 * Z µs
		///     - Approve:         31.39 + 0.136 * S + .002 * Z µs
		///     - Complete:        39.94 + 0.26  * S + .002 * Z µs
		/// - DB Weight:
		///     - Reads: Multisig Storage, [Caller Account], Calls (if `store_call`)
		///     - Writes: Multisig Storage, [Caller Account], Calls (if `store_call`)
		/// - Plus Call Weight
		/// # </weight>
		#[weight = weight_of::as_multi::<T>(
			other_signatories.len(),
			call.len(),
			*max_weight,
			true, // assume worst case: calls write
			true, // assume worst case: refunded
		)]
		fn as_multi(origin,
			threshold: u16,
			other_signatories: Vec<T::AccountId>,
			maybe_timepoint: Option<Timepoint<T::BlockNumber>>,
<<<<<<< HEAD
			call: Vec<u8>,
=======
			call: OpaqueCall,
>>>>>>> 60e3a693
			store_call: bool,
			max_weight: Weight,
		) -> DispatchResultWithPostInfo {
			let who = ensure_signed(origin)?;
			Self::operate(who, threshold, other_signatories, maybe_timepoint, CallOrHash::Call(call, store_call), max_weight)
		}

		/// Register approval for a dispatch to be made from a deterministic composite account if
		/// approved by a total of `threshold - 1` of `other_signatories`.
		///
		/// Payment: `DepositBase` will be reserved if this is the first approval, plus
		/// `threshold` times `DepositFactor`. It is returned once this dispatch happens or
		/// is cancelled.
		///
		/// The dispatch origin for this call must be _Signed_.
		///
		/// - `threshold`: The total number of approvals for this dispatch before it is executed.
		/// - `other_signatories`: The accounts (other than the sender) who can approve this
		/// dispatch. May not be empty.
		/// - `maybe_timepoint`: If this is the first approval, then this must be `None`. If it is
		/// not the first approval, then it must be `Some`, with the timepoint (block number and
		/// transaction index) of the first approval transaction.
		/// - `call_hash`: The hash of the call to be executed.
		///
		/// NOTE: If this is the final approval, you will want to use `as_multi` instead.
		///
		/// # <weight>
		/// - `O(S)`.
		/// - Up to one balance-reserve or unreserve operation.
		/// - One passthrough operation, one insert, both `O(S)` where `S` is the number of
		///   signatories. `S` is capped by `MaxSignatories`, with weight being proportional.
		/// - One encode & hash, both of complexity `O(S)`.
		/// - Up to one binary search and insert (`O(logS + S)`).
		/// - I/O: 1 read `O(S)`, up to 1 mutate `O(S)`. Up to one remove.
		/// - One event.
		/// - Storage: inserts one item, value size bounded by `MaxSignatories`, with a
		///   deposit taken for its lifetime of
		///   `DepositBase + threshold * DepositFactor`.
		/// ----------------------------------
		/// - Base Weight:
		///     - Create: 44.71 + 0.088 * S
		///     - Approve: 31.48 + 0.116 * S
		/// - DB Weight:
		///     - Read: Multisig Storage, [Caller Account]
		///     - Write: Multisig Storage, [Caller Account]
		/// # </weight>
		#[weight = weight_of::as_multi::<T>(
			other_signatories.len(),
			0, // call_len is zero in this case
			*max_weight,
			true, // assume worst case: calls write
			true, // assume worst case: refunded
		)]
		fn approve_as_multi(origin,
			threshold: u16,
			other_signatories: Vec<T::AccountId>,
			maybe_timepoint: Option<Timepoint<T::BlockNumber>>,
			call_hash: [u8; 32],
			max_weight: Weight,
		) -> DispatchResultWithPostInfo {
			let who = ensure_signed(origin)?;
			Self::operate(who, threshold, other_signatories, maybe_timepoint, CallOrHash::Hash(call_hash), max_weight)
		}

		/// Cancel a pre-existing, on-going multisig transaction. Any deposit reserved previously
		/// for this operation will be unreserved on success.
		///
		/// The dispatch origin for this call must be _Signed_.
		///
		/// - `threshold`: The total number of approvals for this dispatch before it is executed.
		/// - `other_signatories`: The accounts (other than the sender) who can approve this
		/// dispatch. May not be empty.
		/// - `timepoint`: The timepoint (block number and transaction index) of the first approval
		/// transaction for this dispatch.
		/// - `call_hash`: The hash of the call to be executed.
		///
		/// # <weight>
		/// - `O(S)`.
		/// - Up to one balance-reserve or unreserve operation.
		/// - One passthrough operation, one insert, both `O(S)` where `S` is the number of
		///   signatories. `S` is capped by `MaxSignatories`, with weight being proportional.
		/// - One encode & hash, both of complexity `O(S)`.
		/// - One event.
		/// - I/O: 1 read `O(S)`, one remove.
		/// - Storage: removes one item.
		/// ----------------------------------
		/// - Base Weight: 36.07 + 0.124 * S
		/// - DB Weight:
		///     - Read: Multisig Storage, [Caller Account], Refund Account, Calls
		///     - Write: Multisig Storage, [Caller Account], Refund Account, Calls
		/// # </weight>
		#[weight = T::DbWeight::get().reads_writes(3, 3)
			.saturating_add(36 * WEIGHT_PER_MICROS)
			.saturating_add((other_signatories.len() as Weight).saturating_mul(100 * WEIGHT_PER_NANOS))
		]
		fn cancel_as_multi(origin,
			threshold: u16,
			other_signatories: Vec<T::AccountId>,
			timepoint: Timepoint<T::BlockNumber>,
			call_hash: [u8; 32],
		) -> DispatchResult {
			let who = ensure_signed(origin)?;
			ensure!(threshold >= 2, Error::<T>::MinimumThreshold);
			let max_sigs = T::MaxSignatories::get() as usize;
			ensure!(!other_signatories.is_empty(), Error::<T>::TooFewSignatories);
			ensure!(other_signatories.len() < max_sigs, Error::<T>::TooManySignatories);
			let signatories = Self::ensure_sorted_and_insert(other_signatories, who.clone())?;

			let id = Self::multi_account_id(&signatories, threshold);

			let m = <Multisigs<T>>::get(&id, call_hash)
				.ok_or(Error::<T>::NotFound)?;
			ensure!(m.when == timepoint, Error::<T>::WrongTimepoint);
			ensure!(m.depositor == who, Error::<T>::NotOwner);

			let _ = T::Currency::unreserve(&m.depositor, m.deposit);
			<Multisigs<T>>::remove(&id, &call_hash);
			Self::clear_call(&call_hash);

			Self::deposit_event(RawEvent::MultisigCancelled(who, timepoint, id, call_hash));
			Ok(())
		}
	}
}

impl<T: Trait> Module<T> {
	/// Derive a multi-account ID from the sorted list of accounts and the threshold that are
	/// required.
	///
	/// NOTE: `who` must be sorted. If it is not, then you'll get the wrong answer.
	pub fn multi_account_id(who: &[T::AccountId], threshold: u16) -> T::AccountId {
		let entropy = (b"modlpy/utilisuba", who, threshold).using_encoded(blake2_256);
		T::AccountId::decode(&mut &entropy[..]).unwrap_or_default()
	}

	fn operate(
		who: T::AccountId,
		threshold: u16,
		other_signatories: Vec<T::AccountId>,
		maybe_timepoint: Option<Timepoint<T::BlockNumber>>,
		call_or_hash: CallOrHash,
		max_weight: Weight,
	) -> DispatchResultWithPostInfo {
		ensure!(threshold >= 2, Error::<T>::MinimumThreshold);
		let max_sigs = T::MaxSignatories::get() as usize;
		ensure!(!other_signatories.is_empty(), Error::<T>::TooFewSignatories);
		let other_signatories_len = other_signatories.len();
		ensure!(other_signatories_len < max_sigs, Error::<T>::TooManySignatories);
		let signatories = Self::ensure_sorted_and_insert(other_signatories, who.clone())?;

		let id = Self::multi_account_id(&signatories, threshold);

		// Threshold > 1; this means it's a multi-step operation. We extract the `call_hash`.
		let (call_hash, call_len, maybe_call, store) = match call_or_hash {
			CallOrHash::Call(call, should_store) => {
				let call_hash = blake2_256(&call);
				let call_len = call.len();
				(call_hash, call_len, Some(call), should_store)
			}
			CallOrHash::Hash(h) => (h, 0, None, false),
		};

		// Branch on whether the operation has already started or not.
		if let Some(mut m) = <Multisigs<T>>::get(&id, call_hash) {
			// Yes; ensure that the timepoint exists and agrees.
			let timepoint = maybe_timepoint.ok_or(Error::<T>::NoTimepoint)?;
			ensure!(m.when == timepoint, Error::<T>::WrongTimepoint);

			// Ensure that either we have not yet signed or that it is at threshold.
			let mut approvals = m.approvals.len() as u16;
			// We only bother with the approval if we're below threshold.
			let maybe_pos = m.approvals.binary_search(&who).err().filter(|_| approvals < threshold);
			// Bump approvals if not yet voted and the vote is needed.
			if maybe_pos.is_some() { approvals += 1; }

			// We only bother fetching/decoding call if we know that we're ready to execute.
			let maybe_approved_call = if approvals >= threshold {
				Self::get_call(&call_hash, maybe_call.as_ref().map(|c| c.as_ref()))
			} else { None };

			if let Some(call) = maybe_approved_call {
				// verify weight
				ensure!(call.get_dispatch_info().weight <= max_weight, Error::<T>::WeightTooLow);

				// Clean up storage before executing call to avoid an possibility of reentrancy
				// attack.
				<Multisigs<T>>::remove(&id, call_hash);
				Self::clear_call(&call_hash);
				T::Currency::unreserve(&m.depositor, m.deposit);

				let result = call.dispatch(RawOrigin::Signed(id.clone()).into());
				Self::deposit_event(RawEvent::MultisigExecuted(
					who, timepoint, id, call_hash, result.map(|_| ()).map_err(|e| e.error)
				));
				Ok(get_result_weight(result).map(|actual_weight| weight_of::as_multi::<T>(
					other_signatories_len,
					call_len,
					actual_weight,
					true, // Call is removed
					true, // User is refunded
				)).into())
			} else {
				// We cannot dispatch the call now; either it isn't available, or it is, but we
				// don't have threshold approvals even with our signature.

				// Store the call if desired.
				let stored = if let Some(data) = maybe_call.filter(|_| store) {
					Self::store_call_and_reserve(who.clone(), &call_hash, data, BalanceOf::<T>::zero())?;
					true
				} else {
					false
				};

				if let Some(pos) = maybe_pos {
					// Record approval.
					m.approvals.insert(pos, who.clone());
					<Multisigs<T>>::insert(&id, call_hash, m);
					Self::deposit_event(RawEvent::MultisigApproval(who, timepoint, id, call_hash));
				} else {
					// If we already approved and didn't store the Call, then this was useless and
					// we report an error.
					ensure!(stored, Error::<T>::AlreadyApproved);
				}

				// Call is not made, so the actual weight does not include call
				Ok(Some(weight_of::as_multi::<T>(
					other_signatories_len,
					call_len,
					0,
					stored, // Call stored?
					false, // No refund
				)).into())
			}
		} else {
			// Not yet started; there should be no timepoint given.
			ensure!(maybe_timepoint.is_none(), Error::<T>::UnexpectedTimepoint);

			// Just start the operation by recording it in storage.
			let deposit = T::DepositBase::get() + T::DepositFactor::get() * threshold.into();

			// Store the call if desired.
			let stored = if let Some(data) = maybe_call.filter(|_| store) {
				Self::store_call_and_reserve(who.clone(), &call_hash, data, deposit)?;
				true
			} else {
				T::Currency::reserve(&who, deposit)?;
				false
			};

			<Multisigs<T>>::insert(&id, call_hash, Multisig {
				when: Self::timepoint(),
				deposit,
				depositor: who.clone(),
				approvals: vec![who.clone()],
			});
			Self::deposit_event(RawEvent::NewMultisig(who, id, call_hash));
			// Call is not made, so we can return that weight
			return Ok(Some(weight_of::as_multi::<T>(
				other_signatories_len,
				call_len,
				0,
				stored, // Call stored?
				false, // No refund
			)).into())
		}
	}

	/// Place a call's encoded data in storage, reserving funds as appropriate.
	///
	/// We store `data` here because storing `call` would result in needing another `.encode`.
	///
	/// Returns a `bool` indicating whether the data did end up being stored.
<<<<<<< HEAD
	fn store_call_and_reserve(who: T::AccountId, hash: &[u8; 32], data: Vec<u8>, other_deposit: BalanceOf<T>)
		-> DispatchResult
	{
=======
	fn store_call_and_reserve(
		who: T::AccountId,
		hash: &[u8; 32],
		data: OpaqueCall,
		other_deposit: BalanceOf<T>,
	) -> DispatchResult {
>>>>>>> 60e3a693
		ensure!(!Calls::<T>::contains_key(hash), Error::<T>::AlreadyStored);
		let deposit = other_deposit + T::DepositBase::get()
			+ T::DepositFactor::get() * BalanceOf::<T>::from(((data.len() + 31) / 32) as u32);
		T::Currency::reserve(&who, deposit)?;
		Calls::<T>::insert(&hash, (data, who, deposit));
		Ok(())
	}

	/// Attempt to decode and return the call, provided by the user or from storage.
	fn get_call(hash: &[u8; 32], maybe_known: Option<&[u8]>) -> Option<<T as Trait>::Call> {
		maybe_known.map_or_else(|| {
			Calls::<T>::get(hash).and_then(|(data, ..)| {
				Decode::decode(&mut &data[..]).ok()
			})
		}, |data| {
			Decode::decode(&mut &data[..]).ok()
		})
	}

	/// Attempt to remove a call from storage, returning any deposit on it to the owner.
	fn clear_call(hash: &[u8; 32]) {
		if let Some((_, who, deposit)) = Calls::<T>::take(hash) {
			T::Currency::unreserve(&who, deposit);
		}
	}

	/// The current `Timepoint`.
	pub fn timepoint() -> Timepoint<T::BlockNumber> {
		Timepoint {
			height: <system::Module<T>>::block_number(),
			index: <system::Module<T>>::extrinsic_index().unwrap_or_default(),
		}
	}

	/// Check that signatories is sorted and doesn't contain sender, then insert sender.
	fn ensure_sorted_and_insert(other_signatories: Vec<T::AccountId>, who: T::AccountId)
		-> Result<Vec<T::AccountId>, DispatchError>
	{
		let mut signatories = other_signatories;
		let mut maybe_last = None;
		let mut index = 0;
		for item in signatories.iter() {
			if let Some(last) = maybe_last {
				ensure!(last < item, Error::<T>::SignatoriesOutOfOrder);
			}
			if item <= &who {
				ensure!(item != &who, Error::<T>::SenderInSignatories);
				index += 1;
			}
			maybe_last = Some(item);
		}
		signatories.insert(index, who);
		Ok(signatories)
	}
}

/// Return the weight of a dispatch call result as an `Option`.
///
/// Will return the weight regardless of what the state of the result is.
fn get_result_weight(result: DispatchResultWithPostInfo) -> Option<Weight> {
	match result {
		Ok(post_info) => post_info.actual_weight,
		Err(err) => err.post_info.actual_weight,
	}
}<|MERGE_RESOLUTION|>--- conflicted
+++ resolved
@@ -153,11 +153,7 @@
 			hasher(twox_64_concat) T::AccountId, hasher(blake2_128_concat) [u8; 32]
 			=> Option<Multisig<T::BlockNumber, BalanceOf<T>, T::AccountId>>;
 
-<<<<<<< HEAD
-		pub Calls: map hasher(identity) [u8; 32] => Option<(Vec<u8>, T::AccountId, BalanceOf<T>)>;
-=======
 		pub Calls: map hasher(identity) [u8; 32] => Option<(OpaqueCall, T::AccountId, BalanceOf<T>)>;
->>>>>>> 60e3a693
 	}
 }
 
@@ -259,11 +255,7 @@
 }
 
 enum CallOrHash {
-<<<<<<< HEAD
-	Call(Vec<u8>, bool),
-=======
 	Call(OpaqueCall, bool),
->>>>>>> 60e3a693
 	Hash([u8; 32]),
 }
 
@@ -396,11 +388,7 @@
 			threshold: u16,
 			other_signatories: Vec<T::AccountId>,
 			maybe_timepoint: Option<Timepoint<T::BlockNumber>>,
-<<<<<<< HEAD
-			call: Vec<u8>,
-=======
 			call: OpaqueCall,
->>>>>>> 60e3a693
 			store_call: bool,
 			max_weight: Weight,
 		) -> DispatchResultWithPostInfo {
@@ -673,18 +661,12 @@
 	/// We store `data` here because storing `call` would result in needing another `.encode`.
 	///
 	/// Returns a `bool` indicating whether the data did end up being stored.
-<<<<<<< HEAD
-	fn store_call_and_reserve(who: T::AccountId, hash: &[u8; 32], data: Vec<u8>, other_deposit: BalanceOf<T>)
-		-> DispatchResult
-	{
-=======
 	fn store_call_and_reserve(
 		who: T::AccountId,
 		hash: &[u8; 32],
 		data: OpaqueCall,
 		other_deposit: BalanceOf<T>,
 	) -> DispatchResult {
->>>>>>> 60e3a693
 		ensure!(!Calls::<T>::contains_key(hash), Error::<T>::AlreadyStored);
 		let deposit = other_deposit + T::DepositBase::get()
 			+ T::DepositFactor::get() * BalanceOf::<T>::from(((data.len() + 31) / 32) as u32);
