// This file is part of Substrate.

// Copyright (C) 2019-2020 Parity Technologies (UK) Ltd.
// SPDX-License-Identifier: Apache-2.0

// Licensed under the Apache License, Version 2.0 (the "License");
// you may not use this file except in compliance with the License.
// You may obtain a copy of the License at
//
// 	http://www.apache.org/licenses/LICENSE-2.0
//
// Unless required by applicable law or agreed to in writing, software
// distributed under the License is distributed on an "AS IS" BASIS,
// WITHOUT WARRANTIES OR CONDITIONS OF ANY KIND, either express or implied.
// See the License for the specific language governing permissions and
// limitations under the License.

<<<<<<< HEAD
/// Temporary keep old name Trait, to be removed alongside old macro.
pub trait Trait: Config {}
impl<Runtime: Config> Trait for Runtime {}
/// Temporary keep old module name, to be removed alongside old macro.
#[allow(unused)]
pub type Pallet<T> = Module<T>;

pub trait Config {
	type Origin;
	type BlockNumber: codec::Codec + codec::EncodeLike + Default + Clone;
}
=======
pub trait Trait: frame_support_test::Trait {}
>>>>>>> ef8534ab

frame_support::decl_module! {
	pub struct Module<T: Trait> for enum Call where origin: T::Origin, system=frame_support_test {}
}

frame_support::decl_storage!{
	trait Store for Module<T: Trait> as FinalKeysNone {
		pub Value get(fn value) config(): u32;
		pub Value2 config(value): u32;
	}
}

fn main() {}<|MERGE_RESOLUTION|>--- conflicted
+++ resolved
@@ -15,7 +15,6 @@
 // See the License for the specific language governing permissions and
 // limitations under the License.
 
-<<<<<<< HEAD
 /// Temporary keep old name Trait, to be removed alongside old macro.
 pub trait Trait: Config {}
 impl<Runtime: Config> Trait for Runtime {}
@@ -23,13 +22,7 @@
 #[allow(unused)]
 pub type Pallet<T> = Module<T>;
 
-pub trait Config {
-	type Origin;
-	type BlockNumber: codec::Codec + codec::EncodeLike + Default + Clone;
-}
-=======
-pub trait Trait: frame_support_test::Trait {}
->>>>>>> ef8534ab
+pub trait Config: frame_support_test::Config {}
 
 frame_support::decl_module! {
 	pub struct Module<T: Trait> for enum Call where origin: T::Origin, system=frame_support_test {}
