--- conflicted
+++ resolved
@@ -35,27 +35,10 @@
 	traits::{BlakeTwo256, IdentityLookup},
 };
 
-<<<<<<< HEAD
 use crate::{
 	self as treasury,
 	Config,
 };
-=======
-type UncheckedExtrinsic = frame_system::mocking::MockUncheckedExtrinsic<Test>;
-type Block = frame_system::mocking::MockBlock<Test>;
-
-frame_support::construct_runtime!(
-	pub enum Test where
-		Block = Block,
-		NodeBlock = Block,
-		UncheckedExtrinsic = UncheckedExtrinsic,
-	{
-		System: frame_system::{Pallet, Call, Config, Storage, Event<T>},
-		Balances: pallet_balances::{Pallet, Call, Storage, Config<T>, Event<T>},
-		Treasury: treasury::{Pallet, Call, Storage, Config, Event<T>},
-	}
-);
->>>>>>> 06ac563e
 
 parameter_types! {
 	pub const BlockHashCount: u64 = 250;
@@ -136,9 +119,9 @@
 		NodeBlock = Block,
 		UncheckedExtrinsic = UncheckedExtrinsic,
 	{
-		System: frame_system::{Module, Call, Storage, Config, Event<T>},
-		Balances: pallet_balances::{Module, Call, Storage, Config<T>, Event<T>},
-		Treasury: treasury::{Module, Call, Storage, Config<T>, Event<T>},
+		System: frame_system::{Pallet, Call, Storage, Config, Event<T>},
+		Balances: pallet_balances::{Pallet, Call, Storage, Config<T>, Event<T>},
+		Treasury: treasury::{Pallet, Call, Storage, Config<T>, Event<T>},
 	}
 );
 
