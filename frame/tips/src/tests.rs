// This file is part of Substrate.

// Copyright (C) 2020-2021 Parity Technologies (UK) Ltd.
// SPDX-License-Identifier: Apache-2.0

// Licensed under the Apache License, Version 2.0 (the "License");
// you may not use this file except in compliance with the License.
// You may obtain a copy of the License at
//
// 	http://www.apache.org/licenses/LICENSE-2.0
//
// Unless required by applicable law or agreed to in writing, software
// distributed under the License is distributed on an "AS IS" BASIS,
// WITHOUT WARRANTIES OR CONDITIONS OF ANY KIND, either express or implied.
// See the License for the specific language governing permissions and
// limitations under the License.

//! Treasury pallet tests.

#![cfg(test)]

use super::*;
use crate as pallet_tips;
use std::cell::RefCell;
use frame_support::{assert_noop, assert_ok, parameter_types, weights::Weight, traits::Contains};
use sp_runtime::Permill;
use sp_core::H256;
use sp_runtime::{
	Perbill, ModuleId,
	testing::Header,
	traits::{BlakeTwo256, IdentityLookup, BadOrigin},
};
<<<<<<< HEAD
=======

type UncheckedExtrinsic = frame_system::mocking::MockUncheckedExtrinsic<Test>;
type Block = frame_system::mocking::MockBlock<Test>;

frame_support::construct_runtime!(
	pub enum Test where
		Block = Block,
		NodeBlock = Block,
		UncheckedExtrinsic = UncheckedExtrinsic,
	{
		System: frame_system::{Pallet, Call, Config, Storage, Event<T>},
		Balances: pallet_balances::{Pallet, Call, Storage, Config<T>, Event<T>},
		Treasury: pallet_treasury::{Pallet, Call, Storage, Config, Event<T>},
		TipsModTestInst: tips::{Pallet, Call, Storage, Event<T>},
	}
);

>>>>>>> e60597df
parameter_types! {
	pub const BlockHashCount: u64 = 250;
	pub const MaximumBlockWeight: Weight = 1024;
	pub const MaximumBlockLength: u32 = 2 * 1024;
	pub const AvailableBlockRatio: Perbill = Perbill::one();
}
impl frame_system::Config for Test {
	type BaseCallFilter = ();
	type BlockWeights = ();
	type BlockLength = ();
	type DbWeight = ();
	type Origin = Origin;
	type Index = u64;
	type BlockNumber = u64;
	type Call = Call;
	type Hash = H256;
	type Hashing = BlakeTwo256;
	type AccountId = u128; // u64 is not enough to hold bytes used to generate bounty account
	type Lookup = IdentityLookup<Self::AccountId>;
	type Header = Header;
	type Event = Event;
	type BlockHashCount = BlockHashCount;
	type Version = ();
	type PalletInfo = PalletInfo;
	type AccountData = pallet_balances::AccountData<u64>;
	type OnNewAccount = ();
	type OnKilledAccount = ();
	type SystemWeightInfo = ();
	type SS58Prefix = ();
}
parameter_types! {
	pub const ExistentialDeposit: u64 = 1;
}
impl pallet_balances::Config for Test {
	type MaxLocks = ();
	type Balance = u64;
	type Event = Event;
	type DustRemoval = ();
	type ExistentialDeposit = ExistentialDeposit;
	type AccountStore = System;
	type WeightInfo = ();
}
thread_local! {
	static TEN_TO_FOURTEEN: RefCell<Vec<u128>> = RefCell::new(vec![10,11,12,13,14]);
}
pub struct TenToFourteen;
impl Contains<u128> for TenToFourteen {
	fn sorted_members() -> Vec<u128> {
		TEN_TO_FOURTEEN.with(|v| {
			v.borrow().clone()
		})
	}
	#[cfg(feature = "runtime-benchmarks")]
	fn add(new: &u128) {
		TEN_TO_FOURTEEN.with(|v| {
			let mut members = v.borrow_mut();
			members.push(*new);
			members.sort();
		})
	}
}
impl ContainsLengthBound for TenToFourteen {
	fn max_len() -> usize {
		TEN_TO_FOURTEEN.with(|v| v.borrow().len())
	}
	fn min_len() -> usize { 0 }
}
parameter_types! {
	pub const ProposalBond: Permill = Permill::from_percent(5);
	pub const ProposalBondMinimum: u64 = 1;
	pub const SpendPeriod: u64 = 2;
	pub const Burn: Permill = Permill::from_percent(50);
	pub const DataDepositPerByte: u64 = 1;
	pub const TreasuryModuleId: ModuleId = ModuleId(*b"py/trsry");
	pub const MaximumReasonLength: u32 = 16384;
}
impl pallet_treasury::Config for Test {
	type ModuleId = TreasuryModuleId;
	type Currency = pallet_balances::Pallet<Test>;
	type ApproveOrigin = frame_system::EnsureRoot<u128>;
	type RejectOrigin = frame_system::EnsureRoot<u128>;
	type Event = Event;
	type OnSlash = ();
	type ProposalBond = ProposalBond;
	type ProposalBondMinimum = ProposalBondMinimum;
	type SpendPeriod = SpendPeriod;
	type Burn = Burn;
	type BurnDestination = ();  // Just gets burned.
	type WeightInfo = ();
	type SpendFunds = ();
}
parameter_types! {
	pub const TipCountdown: u64 = 1;
	pub const TipFindersFee: Percent = Percent::from_percent(20);
	pub const TipReportDepositBase: u64 = 1;
}
impl Config for Test {
	type MaximumReasonLength = MaximumReasonLength;
	type Tippers = TenToFourteen;
	type TipCountdown = TipCountdown;
	type TipFindersFee = TipFindersFee;
	type TipReportDepositBase = TipReportDepositBase;
	type DataDepositPerByte = DataDepositPerByte;
	type Event = Event;
	type WeightInfo = ();
}

type UncheckedExtrinsic = frame_system::mocking::MockUncheckedExtrinsic<Test>;
type Block = frame_system::mocking::MockBlock<Test>;

frame_support::construct_runtime!(
	pub enum Test where
		Block = Block,
		NodeBlock = Block,
		UncheckedExtrinsic = UncheckedExtrinsic,
	{
		System: frame_system::{Module, Call, Storage, Config, Event<T>},
		Balances: pallet_balances::{Module, Call, Storage, Config<T>, Event<T>},
		Treasury: pallet_treasury::{Module, Call, Storage, Config<T>, Event<T>},
		Tips: pallet_tips::{Module, Call, Storage, Event<T>},
	}
);

pub fn new_test_ext() -> sp_io::TestExternalities {
	let mut t = frame_system::GenesisConfig::default().build_storage::<Test>().unwrap();

	pallet_balances::GenesisConfig::<Test> {
		balances: vec![(0, 100), (1, 98), (2, 1)],
	}.assimilate_storage(&mut t).unwrap();

	pallet_treasury::GenesisConfig::<Test, _>::default()
		.assimilate_storage(&mut t).unwrap();

	pallet_tips::GenesisConfig::<Test>::default()
		.assimilate_storage(&mut t).unwrap();

	let mut ext = sp_io::TestExternalities::new(t);
	ext.execute_with(|| System::set_block_number(1));

	ext
}

fn last_event() -> Event {
	system::Module::<Test>::events().pop().expect("Event expected").event
}

#[test]
fn genesis_config_works() {
	new_test_ext().execute_with(|| {
		assert_eq!(Treasury::pot(), 0);
		assert_eq!(Treasury::proposal_count(), 0);
	});
}

fn tip_hash() -> H256 {
	BlakeTwo256::hash_of(&(BlakeTwo256::hash(b"awesome.dot"), 3u128))
}

#[test]
fn tip_new_cannot_be_used_twice() {
	new_test_ext().execute_with(|| {
		Balances::make_free_balance_be(&Treasury::account_id(), 101);
		assert_ok!(Tips::tip_new(Origin::signed(10), b"awesome.dot".to_vec(), 3, 10));
		assert_noop!(
			Tips::tip_new(Origin::signed(11), b"awesome.dot".to_vec(), 3, 10),
			Error::<Test>::AlreadyKnown
		);
	});
}

#[test]
fn report_awesome_and_tip_works() {
	new_test_ext().execute_with(|| {
		Balances::make_free_balance_be(&Treasury::account_id(), 101);
		assert_ok!(Tips::report_awesome(Origin::signed(0), b"awesome.dot".to_vec(), 3));
		assert_eq!(Balances::reserved_balance(0), 12);
		assert_eq!(Balances::free_balance(0), 88);

		// other reports don't count.
		assert_noop!(
			Tips::report_awesome(Origin::signed(1), b"awesome.dot".to_vec(), 3),
			Error::<Test>::AlreadyKnown
		);

		let h = tip_hash();
		assert_ok!(Tips::tip(Origin::signed(10), h.clone(), 10));
		assert_ok!(Tips::tip(Origin::signed(11), h.clone(), 10));
		assert_ok!(Tips::tip(Origin::signed(12), h.clone(), 10));
		assert_noop!(Tips::tip(Origin::signed(9), h.clone(), 10), BadOrigin);
		System::set_block_number(2);
		assert_ok!(Tips::close_tip(Origin::signed(100), h.into()));
		assert_eq!(Balances::reserved_balance(0), 0);
		assert_eq!(Balances::free_balance(0), 102);
		assert_eq!(Balances::free_balance(3), 8);
	});
}

#[test]
fn report_awesome_from_beneficiary_and_tip_works() {
	new_test_ext().execute_with(|| {
		Balances::make_free_balance_be(&Treasury::account_id(), 101);
		assert_ok!(Tips::report_awesome(Origin::signed(0), b"awesome.dot".to_vec(), 0));
		assert_eq!(Balances::reserved_balance(0), 12);
		assert_eq!(Balances::free_balance(0), 88);
		let h = BlakeTwo256::hash_of(&(BlakeTwo256::hash(b"awesome.dot"), 0u128));
		assert_ok!(Tips::tip(Origin::signed(10), h.clone(), 10));
		assert_ok!(Tips::tip(Origin::signed(11), h.clone(), 10));
		assert_ok!(Tips::tip(Origin::signed(12), h.clone(), 10));
		System::set_block_number(2);
		assert_ok!(Tips::close_tip(Origin::signed(100), h.into()));
		assert_eq!(Balances::reserved_balance(0), 0);
		assert_eq!(Balances::free_balance(0), 110);
	});
}

#[test]
fn close_tip_works() {
	new_test_ext().execute_with(|| {
		System::set_block_number(1);

		Balances::make_free_balance_be(&Treasury::account_id(), 101);
		assert_eq!(Treasury::pot(), 100);

		assert_ok!(Tips::tip_new(Origin::signed(10), b"awesome.dot".to_vec(), 3, 10));

		let h = tip_hash();

		assert_eq!(
			last_event(),
			Event::pallet_tips(crate::Event::NewTip(h)),
		);

		assert_ok!(Tips::tip(Origin::signed(11), h.clone(), 10));

		assert_noop!(Tips::close_tip(Origin::signed(0), h.into()), Error::<Test>::StillOpen);

		assert_ok!(Tips::tip(Origin::signed(12), h.clone(), 10));

		assert_eq!(
			last_event(),
			Event::pallet_tips(crate::Event::TipClosing(h)),
		);

		assert_noop!(Tips::close_tip(Origin::signed(0), h.into()), Error::<Test>::Premature);

		System::set_block_number(2);
		assert_noop!(Tips::close_tip(Origin::none(), h.into()), BadOrigin);
		assert_ok!(Tips::close_tip(Origin::signed(0), h.into()));
		assert_eq!(Balances::free_balance(3), 10);

		assert_eq!(
			last_event(),
			Event::pallet_tips(crate::Event::TipClosed(h, 3, 10)),
		);

		assert_noop!(Tips::close_tip(Origin::signed(100), h.into()), Error::<Test>::UnknownTip);
	});
}

#[test]
fn slash_tip_works() {
	new_test_ext().execute_with(|| {
		System::set_block_number(1);
		Balances::make_free_balance_be(&Treasury::account_id(), 101);
		assert_eq!(Treasury::pot(), 100);

		assert_eq!(Balances::reserved_balance(0), 0);
		assert_eq!(Balances::free_balance(0), 100);

		assert_ok!(Tips::report_awesome(Origin::signed(0), b"awesome.dot".to_vec(), 3));

		assert_eq!(Balances::reserved_balance(0), 12);
		assert_eq!(Balances::free_balance(0), 88);

		let h = tip_hash();
		assert_eq!(
			last_event(),
			Event::pallet_tips(crate::Event::NewTip(h)),
		);

		// can't remove from any origin
		assert_noop!(
			Tips::slash_tip(Origin::signed(0), h.clone()),
			BadOrigin,
		);

		// can remove from root.
		assert_ok!(Tips::slash_tip(Origin::root(), h.clone()));
		assert_eq!(
			last_event(),
			Event::pallet_tips(crate::Event::TipSlashed(h, 0, 12)),
		);

		// tipper slashed
		assert_eq!(Balances::reserved_balance(0), 0);
		assert_eq!(Balances::free_balance(0), 88);
	});
}

#[test]
fn retract_tip_works() {
	new_test_ext().execute_with(|| {
		// with report awesome
		Balances::make_free_balance_be(&Treasury::account_id(), 101);
		assert_ok!(Tips::report_awesome(Origin::signed(0), b"awesome.dot".to_vec(), 3));
		let h = tip_hash();
		assert_ok!(Tips::tip(Origin::signed(10), h.clone(), 10));
		assert_ok!(Tips::tip(Origin::signed(11), h.clone(), 10));
		assert_ok!(Tips::tip(Origin::signed(12), h.clone(), 10));
		assert_noop!(Tips::retract_tip(Origin::signed(10), h.clone()), Error::<Test>::NotFinder);
		assert_ok!(Tips::retract_tip(Origin::signed(0), h.clone()));
		System::set_block_number(2);
		assert_noop!(Tips::close_tip(Origin::signed(0), h.into()), Error::<Test>::UnknownTip);

		// with tip new
		Balances::make_free_balance_be(&Treasury::account_id(), 101);
		assert_ok!(Tips::tip_new(Origin::signed(10), b"awesome.dot".to_vec(), 3, 10));
		let h = tip_hash();
		assert_ok!(Tips::tip(Origin::signed(11), h.clone(), 10));
		assert_ok!(Tips::tip(Origin::signed(12), h.clone(), 10));
		assert_noop!(Tips::retract_tip(Origin::signed(0), h.clone()), Error::<Test>::NotFinder);
		assert_ok!(Tips::retract_tip(Origin::signed(10), h.clone()));
		System::set_block_number(2);
		assert_noop!(Tips::close_tip(Origin::signed(10), h.into()), Error::<Test>::UnknownTip);
	});
}

#[test]
fn tip_median_calculation_works() {
	new_test_ext().execute_with(|| {
		Balances::make_free_balance_be(&Treasury::account_id(), 101);
		assert_ok!(Tips::tip_new(Origin::signed(10), b"awesome.dot".to_vec(), 3, 0));
		let h = tip_hash();
		assert_ok!(Tips::tip(Origin::signed(11), h.clone(), 10));
		assert_ok!(Tips::tip(Origin::signed(12), h.clone(), 1000000));
		System::set_block_number(2);
		assert_ok!(Tips::close_tip(Origin::signed(0), h.into()));
		assert_eq!(Balances::free_balance(3), 10);
	});
}

#[test]
fn tip_changing_works() {
	new_test_ext().execute_with(|| {
		Balances::make_free_balance_be(&Treasury::account_id(), 101);
		assert_ok!(Tips::tip_new(Origin::signed(10), b"awesome.dot".to_vec(), 3, 10000));
		let h = tip_hash();
		assert_ok!(Tips::tip(Origin::signed(11), h.clone(), 10000));
		assert_ok!(Tips::tip(Origin::signed(12), h.clone(), 10000));
		assert_ok!(Tips::tip(Origin::signed(13), h.clone(), 0));
		assert_ok!(Tips::tip(Origin::signed(14), h.clone(), 0));
		assert_ok!(Tips::tip(Origin::signed(12), h.clone(), 1000));
		assert_ok!(Tips::tip(Origin::signed(11), h.clone(), 100));
		assert_ok!(Tips::tip(Origin::signed(10), h.clone(), 10));
		System::set_block_number(2);
		assert_ok!(Tips::close_tip(Origin::signed(0), h.into()));
		assert_eq!(Balances::free_balance(3), 10);
	});
}

#[test]
fn test_last_reward_migration() {
	use sp_storage::Storage;

	let mut s = Storage::default();

	#[derive(Clone, Eq, PartialEq, Encode, Decode, RuntimeDebug)]
	pub struct OldOpenTip<
		AccountId: Parameter,
		Balance: Parameter,
		BlockNumber: Parameter,
		Hash: Parameter,
	> {
		/// The hash of the reason for the tip. The reason should be a human-readable UTF-8 encoded string. A URL would be
		/// sensible.
		reason: Hash,
		/// The account to be tipped.
		who: AccountId,
		/// The account who began this tip and the amount held on deposit.
		finder: Option<(AccountId, Balance)>,
		/// The block number at which this tip will close if `Some`. If `None`, then no closing is
		/// scheduled.
		closes: Option<BlockNumber>,
		/// The members who have voted for this tip. Sorted by AccountId.
		tips: Vec<(AccountId, Balance)>,
	}

	let reason1 = BlakeTwo256::hash(b"reason1");
	let hash1 = BlakeTwo256::hash_of(&(reason1, 10u64));

	let old_tip_finder = OldOpenTip::<u128, u64, u64, H256> {
		reason: reason1,
		who: 10,
		finder: Some((20, 30)),
		closes: Some(13),
		tips: vec![(40, 50), (60, 70)]
	};

	let reason2 = BlakeTwo256::hash(b"reason2");
	let hash2 = BlakeTwo256::hash_of(&(reason2, 20u64));

	let old_tip_no_finder = OldOpenTip::<u128, u64, u64, H256> {
		reason: reason2,
		who: 20,
		finder: None,
		closes: Some(13),
		tips: vec![(40, 50), (60, 70)]
	};

	let data = vec![
		(
			pallet_tips::Tips::<Test>::hashed_key_for(hash1),
			old_tip_finder.encode().to_vec()
		),
		(
			pallet_tips::Tips::<Test>::hashed_key_for(hash2),
			old_tip_no_finder.encode().to_vec()
		),
	];

	s.top = data.into_iter().collect();

	sp_io::TestExternalities::new(s).execute_with(|| {

		Tips::migrate_retract_tip_for_tip_new();

		// Test w/ finder
		assert_eq!(
			pallet_tips::Tips::<Test>::get(hash1),
			Some(OpenTip {
				reason: reason1,
				who: 10,
				finder: 20,
				deposit: 30,
				closes: Some(13),
				tips: vec![(40, 50), (60, 70)],
				finders_fee: true,
			})
		);

		// Test w/o finder
		assert_eq!(
			pallet_tips::Tips::<Test>::get(hash2),
			Some(OpenTip {
				reason: reason2,
				who: 20,
				finder: Default::default(),
				deposit: 0,
				closes: Some(13),
				tips: vec![(40, 50), (60, 70)],
				finders_fee: false,
			})
		);
	});
}

#[test]
fn genesis_funding_works() {
	let mut t = frame_system::GenesisConfig::default().build_storage::<Test>().unwrap();
	let initial_funding = 100;
	pallet_balances::GenesisConfig::<Test>{
		// Total issuance will be 200 with treasury account initialized with 100.
		balances: vec![(0, 100), (Treasury::account_id(), initial_funding)],
	}.assimilate_storage(&mut t).unwrap();

	pallet_treasury::GenesisConfig::<Test, _>::default()
		.assimilate_storage(&mut t).unwrap();

	let mut t: sp_io::TestExternalities = t.into();

	t.execute_with(|| {
		assert_eq!(Balances::free_balance(Treasury::account_id()), initial_funding);
		assert_eq!(Treasury::pot(), initial_funding - Balances::minimum_balance());
	});
}<|MERGE_RESOLUTION|>--- conflicted
+++ resolved
@@ -30,26 +30,6 @@
 	testing::Header,
 	traits::{BlakeTwo256, IdentityLookup, BadOrigin},
 };
-<<<<<<< HEAD
-=======
-
-type UncheckedExtrinsic = frame_system::mocking::MockUncheckedExtrinsic<Test>;
-type Block = frame_system::mocking::MockBlock<Test>;
-
-frame_support::construct_runtime!(
-	pub enum Test where
-		Block = Block,
-		NodeBlock = Block,
-		UncheckedExtrinsic = UncheckedExtrinsic,
-	{
-		System: frame_system::{Pallet, Call, Config, Storage, Event<T>},
-		Balances: pallet_balances::{Pallet, Call, Storage, Config<T>, Event<T>},
-		Treasury: pallet_treasury::{Pallet, Call, Storage, Config, Event<T>},
-		TipsModTestInst: tips::{Pallet, Call, Storage, Event<T>},
-	}
-);
-
->>>>>>> e60597df
 parameter_types! {
 	pub const BlockHashCount: u64 = 250;
 	pub const MaximumBlockWeight: Weight = 1024;
@@ -166,10 +146,10 @@
 		NodeBlock = Block,
 		UncheckedExtrinsic = UncheckedExtrinsic,
 	{
-		System: frame_system::{Module, Call, Storage, Config, Event<T>},
-		Balances: pallet_balances::{Module, Call, Storage, Config<T>, Event<T>},
-		Treasury: pallet_treasury::{Module, Call, Storage, Config<T>, Event<T>},
-		Tips: pallet_tips::{Module, Call, Storage, Event<T>},
+		System: frame_system::{Pallet, Call, Storage, Config, Event<T>},
+		Balances: pallet_balances::{Pallet, Call, Storage, Config<T>, Event<T>},
+		Treasury: pallet_treasury::{Pallet, Call, Storage, Config<T>, Event<T>},
+		Tips: pallet_tips::{Pallet, Call, Storage, Event<T>},
 	}
 );
 
@@ -193,7 +173,7 @@
 }
 
 fn last_event() -> Event {
-	system::Module::<Test>::events().pop().expect("Event expected").event
+	system::Pallet::<Test>::events().pop().expect("Event expected").event
 }
 
 #[test]
