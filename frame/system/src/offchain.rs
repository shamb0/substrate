--- conflicted
+++ resolved
@@ -101,7 +101,6 @@
 		}
 	}
 
-<<<<<<< HEAD
 	impl<
 		T: SigningTypes + SendTransactionTypes<C>,
 		X,
@@ -113,8 +112,6 @@
 		}
 	}
 
-=======
->>>>>>> 033a3254
 	impl<T: SigningTypes> SignMessage<T> for Signer<T, ForAll> {
 		type Result = Vec<(Account<T>, T::Signature)>;
 
@@ -146,22 +143,7 @@
 	}
 
 	impl<
-<<<<<<< HEAD
 		T: SendTransactionTypes<C>,
-=======
-		T: SigningTypes + SubmitTransactionTypes<C>,
-		X,
-		C,
-	> SendRawUnsignedTransaction<T, C> for Signer<T, X> {
-		fn send_raw_unsigned_transaction(call: T::Call) -> Result<(), ()> {
-            let xt = T::Extrinsic::new(call.into(), None).ok_or(())?;
-            sp_io::offchain::submit_transaction(xt.encode())
-		}
-	}
-
-	impl<
-		T: SigningTypes + SubmitTransactionTypes<C>,
->>>>>>> 033a3254
 		C
 	> SendSignedTransaction<T, C> for Signer<T, ForAny> {
 		type Result = Option<(Account<T>, Result<(), ()>)>;
@@ -290,6 +272,20 @@
 			;
 		type RuntimeAppPublic: RuntimeAppPublic;
 		// TODO [ToDr] The conversions are messy, clean them up.
+		//
+		// The idea would be to have some implementation for `RuntimeAppPublic`
+		// to convert to and from generic types.
+		// Maybe even a method like:
+		// impl RuntimeAppPublic {
+		//  fn into_public<T: From<Self::Generic>>(&self) -> T;
+		// }
+		// so an ability to convert the runtime app public into
+		// some type that is reachable from the inner (wrapped) generic
+		// crypto type.
+		// So example:
+		// ImOnline(sr25519) = RuntimeAppPublic
+		// sr25519 = Generic
+		// MutliSigner = From<sr25519>
 		type GenericPublic:
 			From<Self::RuntimeAppPublic>
 			+ Into<Self::RuntimeAppPublic>;
@@ -303,7 +299,6 @@
 		type CreateTransaction: CreateTransaction<Self, LocalCall>;
 	}
 
-<<<<<<< HEAD
 	pub trait CreateTransaction<T: SendTransactionTypes<LocalCall>, LocalCall> {
 		/// Attempt to create signed extrinsic data that encodes call from given account.
 		///
@@ -317,11 +312,6 @@
 			account: T::AccountId,
 			nonce: T::Index,
 		) -> Option<(T::Call, <T::Extrinsic as ExtrinsicT>::SignaturePayload)>;
-=======
-	pub trait SubmitTransactionTypes<LocalCall> {
-		type Call: From<LocalCall>;
-        type Extrinsic: ExtrinsicT<Call=Self::Call> + codec::Encode;
->>>>>>> 033a3254
 	}
 
 	pub trait SignMessage<T: SigningTypes> {
