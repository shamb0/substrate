// This file is part of Substrate.

// Copyright (C) 2018-2020 Parity Technologies (UK) Ltd.
// SPDX-License-Identifier: GPL-3.0-or-later WITH Classpath-exception-2.0

// This program is free software: you can redistribute it and/or modify
// it under the terms of the GNU General Public License as published by
// the Free Software Foundation, either version 3 of the License, or
// (at your option) any later version.

// This program is distributed in the hope that it will be useful,
// but WITHOUT ANY WARRANTY; without even the implied warranty of
// MERCHANTABILITY or FITNESS FOR A PARTICULAR PURPOSE. See the
// GNU General Public License for more details.

// You should have received a copy of the GNU General Public License
// along with this program. If not, see <https://www.gnu.org/licenses/>.

//! Aura (Authority-round) consensus in substrate.
//!
//! Aura works by having a list of authorities A who are expected to roughly
//! agree on the current time. Time is divided up into discrete slots of t
//! seconds each. For each slot s, the author of that slot is A[s % |A|].
//!
//! The author is allowed to issue one block but not more during that slot,
//! and it will be built upon the longest valid chain that has been seen.
//!
//! Blocks from future steps will be either deferred or rejected depending on how
//! far in the future they are.
//!
//! NOTE: Aura itself is designed to be generic over the crypto used.
#![forbid(missing_docs, unsafe_code)]
use std::{
	sync::Arc, time::Duration, thread, marker::PhantomData, hash::Hash, fmt::Debug, pin::Pin,
	collections::HashMap, convert::{TryFrom, TryInto},
};

use futures::prelude::*;
use parking_lot::Mutex;
use log::{debug, info, trace};
use prometheus_endpoint::Registry;

use codec::{Encode, Decode, Codec};

use sp_consensus::{
	self, BlockImport, Environment, Proposer, CanAuthorWith, ForkChoiceStrategy, BlockImportParams,
	BlockOrigin, Error as ConsensusError, SelectChain, SlotData, BlockCheckParams, ImportResult
};
use sp_consensus::import_queue::{
	Verifier, BasicQueue, DefaultImportQueue, BoxJustificationImport, BoxFinalityProofImport,
};
use sc_client_api::{backend::AuxStore, BlockOf};
use sp_blockchain::{
	self, Result as CResult, well_known_cache_keys::{self, Id as CacheKeyId},
	ProvideCache, HeaderBackend,
};
use sp_block_builder::BlockBuilder as BlockBuilderApi;
use sp_core::crypto::Public;
use sp_application_crypto::{AppKey, AppPublic};
use sp_runtime::{
	generic::{BlockId, OpaqueDigestItemId},
	traits::NumberFor, Justification,
};
use sp_runtime::traits::{Block as BlockT, Header, DigestItemFor, Zero, Member};
use sp_api::ProvideRuntimeApi;
use sp_core::crypto::Pair;
use sp_keystore::{SyncCryptoStorePtr, SyncCryptoStore};
use sp_inherents::{InherentDataProviders, InherentData};
use sp_timestamp::{
	TimestampInherentData, InherentType as TimestampInherent, InherentError as TIError
};
use sc_telemetry::{telemetry, CONSENSUS_TRACE, CONSENSUS_DEBUG, CONSENSUS_INFO};

use sc_consensus_slots::{
	CheckedHeader, SlotInfo, SlotCompatible, StorageChanges, check_equivocation,
};

use sp_api::ApiExt;

pub use sp_consensus_aura::{
	ConsensusLog, AuraApi, AURA_ENGINE_ID,
	inherents::{
		InherentType as AuraInherent,
		AuraInherentData, INHERENT_IDENTIFIER, InherentDataProvider,
	},
};
pub use sp_consensus::SyncOracle;
pub use digests::CompatibleDigestItem;

mod digests;

type AuthorityId<P> = <P as Pair>::Public;

/// Slot duration type for Aura.
pub type SlotDuration = sc_consensus_slots::SlotDuration<u64>;

/// Get type of `SlotDuration` for Aura.
pub fn slot_duration<A, B, C>(client: &C) -> CResult<SlotDuration> where
	A: Codec,
	B: BlockT,
	C: AuxStore + ProvideRuntimeApi<B>,
	C::Api: AuraApi<B, A, Error = sp_blockchain::Error>,
{
	SlotDuration::get_or_compute(client, |a, b| a.slot_duration(b))
}

/// Get slot author for given block along with authorities.
fn slot_author<P: Pair>(slot_num: u64, authorities: &[AuthorityId<P>]) -> Option<&AuthorityId<P>> {
	if authorities.is_empty() { return None }

	let idx = slot_num % (authorities.len() as u64);
	assert!(
		idx <= usize::max_value() as u64,
		"It is impossible to have a vector with length beyond the address space; qed",
	);

	let current_author = authorities.get(idx as usize)
		.expect("authorities not empty; index constrained to list length;\
				this is a valid index; qed");

	Some(current_author)
}

#[derive(Copy, Clone, Debug, PartialEq, Eq, Hash)]
struct AuraSlotCompatible;

impl SlotCompatible for AuraSlotCompatible {
	fn extract_timestamp_and_slot(
		&self,
		data: &InherentData,
	) -> Result<(TimestampInherent, AuraInherent, std::time::Duration), sp_consensus::Error> {
		data.timestamp_inherent_data()
			.and_then(|t| data.aura_inherent_data().map(|a| (t, a)))
			.map_err(Into::into)
			.map_err(sp_consensus::Error::InherentData)
			.map(|(x, y)| (x, y, Default::default()))
	}
}

/// Start the aura worker. The returned future should be run in a futures executor.
pub fn start_aura<B, C, SC, E, I, P, SO, CAW, Error>(
	slot_duration: SlotDuration,
	client: Arc<C>,
	select_chain: SC,
	block_import: I,
	env: E,
	sync_oracle: SO,
	inherent_data_providers: InherentDataProviders,
	force_authoring: bool,
	backoff_authoring_blocks: Option<sc_consensus_slots::SimpleBackoffAuthoringBlocksStrategy<NumberFor<B>>>,
	keystore: SyncCryptoStorePtr,
	can_author_with: CAW,
) -> Result<impl Future<Output = ()>, sp_consensus::Error> where
	B: BlockT,
	C: ProvideRuntimeApi<B> + BlockOf + ProvideCache<B> + AuxStore + HeaderBackend<B> + Send + Sync,
	C::Api: AuraApi<B, AuthorityId<P>>,
	SC: SelectChain<B>,
	E: Environment<B, Error = Error> + Send + Sync + 'static,
	E::Proposer: Proposer<B, Error = Error, Transaction = sp_api::TransactionFor<C, B>>,
	P: Pair + Send + Sync,
	P::Public: AppPublic + Hash + Member + Encode + Decode,
	P::Signature: TryFrom<Vec<u8>> + Hash + Member + Encode + Decode,
	I: BlockImport<B, Transaction = sp_api::TransactionFor<C, B>> + Send + Sync + 'static,
	Error: std::error::Error + Send + From<sp_consensus::Error> + 'static,
	SO: SyncOracle + Send + Sync + Clone,
	CAW: CanAuthorWith<B> + Send,
{
	let worker = AuraWorker {
		client,
		block_import: Arc::new(Mutex::new(block_import)),
		env,
		keystore,
		sync_oracle: sync_oracle.clone(),
		force_authoring,
		backoff_authoring_blocks,
		_key_type: PhantomData::<P>,
	};
	register_aura_inherent_data_provider(
		&inherent_data_providers,
		slot_duration.slot_duration()
	)?;
	Ok(sc_consensus_slots::start_slot_worker::<_, _, _, _, _, AuraSlotCompatible, _>(
		slot_duration,
		select_chain,
		worker,
		sync_oracle,
		inherent_data_providers,
		AuraSlotCompatible,
		can_author_with,
	))
}

struct AuraWorker<B: BlockT, C, E, I, P, SO> {
	client: Arc<C>,
	block_import: Arc<Mutex<I>>,
	env: E,
	keystore: SyncCryptoStorePtr,
	sync_oracle: SO,
	force_authoring: bool,
	backoff_authoring_blocks: Option<sc_consensus_slots::SimpleBackoffAuthoringBlocksStrategy<NumberFor<B>>>,
	_key_type: PhantomData<P>,
}

<<<<<<< HEAD
impl<B, C, E, I, P, Error, SO> sc_consensus_slots::SimpleSlotWorker<B> for AuraWorker<B, C, E, I, P, SO> where
=======
impl<B, C, E, I, P, Error, SO> sc_consensus_slots::SimpleSlotWorker<B> for AuraWorker<C, E, I, P, SO>
where
>>>>>>> ab36e527
	B: BlockT,
	C: ProvideRuntimeApi<B> + BlockOf + ProvideCache<B> + Sync,
	C::Api: AuraApi<B, AuthorityId<P>>,
	E: Environment<B, Error = Error>,
	E::Proposer: Proposer<B, Error = Error, Transaction = sp_api::TransactionFor<C, B>>,
	I: BlockImport<B, Transaction = sp_api::TransactionFor<C, B>> + Send + Sync + 'static,
	P: Pair + Send + Sync,
	P::Public: AppPublic + Public + Member + Encode + Decode + Hash,
	P::Signature: TryFrom<Vec<u8>> + Member + Encode + Decode + Hash + Debug,
	SO: SyncOracle + Send + Clone,
	Error: std::error::Error + Send + From<sp_consensus::Error> + 'static,
{
	type BlockImport = I;
	type SyncOracle = SO;
	type CreateProposer = Pin<Box<
		dyn Future<Output = Result<E::Proposer, sp_consensus::Error>> + Send + 'static
	>>;
	type Proposer = E::Proposer;
	type Claim = P::Public;
	type EpochData = Vec<AuthorityId<P>>;
	type BackoffAuthoringBlocksStrategy = sc_consensus_slots::SimpleBackoffAuthoringBlocksStrategy<NumberFor<B>>;

	fn logging_target(&self) -> &'static str {
		"aura"
	}

	fn block_import(&self) -> Arc<Mutex<Self::BlockImport>> {
		self.block_import.clone()
	}

	fn epoch_data(
		&self,
		header: &B::Header,
		_slot_number: u64,
	) -> Result<Self::EpochData, sp_consensus::Error> {
		authorities(self.client.as_ref(), &BlockId::Hash(header.hash()))
	}

	fn authorities_len(&self, epoch_data: &Self::EpochData) -> Option<usize> {
		Some(epoch_data.len())
	}

	fn claim_slot(
		&self,
		_header: &B::Header,
		slot_number: u64,
		epoch_data: &Self::EpochData,
	) -> Option<Self::Claim> {
		let expected_author = slot_author::<P>(slot_number, epoch_data);
		expected_author.and_then(|p| {
			 if SyncCryptoStore::has_keys(
				 &*self.keystore,
				 &[(p.to_raw_vec(), sp_application_crypto::key_types::AURA)],
			) {
				Some(p.clone())
			} else {
				None
			}
		})
	}

	fn pre_digest_data(
		&self,
		slot_number: u64,
		_claim: &Self::Claim,
	) -> Vec<sp_runtime::DigestItem<B::Hash>> {
		vec![
			<DigestItemFor<B> as CompatibleDigestItem<P>>::aura_pre_digest(slot_number),
		]
	}

	fn block_import_params(&self) -> Box<dyn Fn(
		B::Header,
		&B::Hash,
		Vec<B::Extrinsic>,
		StorageChanges<sp_api::TransactionFor<C, B>, B>,
		Self::Claim,
		Self::EpochData,
	) -> Result<
		sp_consensus::BlockImportParams<B, sp_api::TransactionFor<C, B>>,
		sp_consensus::Error> + Send + 'static>
	{
		let keystore = self.keystore.clone();
		Box::new(move |header, header_hash, body, storage_changes, public, _epoch| {
			// sign the pre-sealed hash of the block and then
			// add it to a digest item.
			let public_type_pair = public.to_public_crypto_pair();
			let public = public.to_raw_vec();
			let signature = SyncCryptoStore::sign_with(
				&*keystore,
				<AuthorityId<P> as AppKey>::ID,
				&public_type_pair,
				header_hash.as_ref()
			).map_err(|e| sp_consensus::Error::CannotSign(
				public.clone(), e.to_string(),
			))?;
			let signature = signature.clone().try_into()
				.map_err(|_| sp_consensus::Error::InvalidSignature(
					signature, public
				))?;

			let signature_digest_item = <DigestItemFor<B> as CompatibleDigestItem<P>>::aura_seal(signature);

			let mut import_block = BlockImportParams::new(BlockOrigin::Own, header);
			import_block.post_digests.push(signature_digest_item);
			import_block.body = Some(body);
			import_block.storage_changes = Some(storage_changes);
			import_block.fork_choice = Some(ForkChoiceStrategy::LongestChain);

			Ok(import_block)
		})
	}

	fn force_authoring(&self) -> bool {
		self.force_authoring
	}

	fn backoff_authoring_blocks_strategy(&self) -> Option<&Self::BackoffAuthoringBlocksStrategy> {
		self.backoff_authoring_blocks.as_ref()
	}

	fn sync_oracle(&mut self) -> &mut Self::SyncOracle {
		&mut self.sync_oracle
	}

	fn proposer(&mut self, block: &B::Header) -> Self::CreateProposer {
		Box::pin(self.env.init(block).map_err(|e| {
			sp_consensus::Error::ClientImport(format!("{:?}", e)).into()
		}))
	}

	fn proposing_remaining_duration(
		&self,
		head: &B::Header,
		slot_info: &SlotInfo<B>,
	) -> Option<std::time::Duration> {
		let slot_remaining = self.slot_remaining_duration(slot_info);

		let parent_slot = match find_pre_digest::<B, P>(head) {
			Err(_) => return Some(slot_remaining),
			Ok(d) => d,
		};

		if let Some(slot_lenience) =
			sc_consensus_slots::slot_lenience_exponential(parent_slot, slot_info)
		{
			debug!(target: "aura",
				"No block for {} slots. Applying linear lenience of {}s",
				slot_info.number.saturating_sub(parent_slot + 1),
				slot_lenience.as_secs(),
			);

			Some(slot_remaining + slot_lenience)
		} else {
			Some(slot_remaining)
		}
	}
}

<<<<<<< HEAD
impl<B: BlockT, C, E, I, P, Error, SO> SlotWorker<B> for AuraWorker<B, C, E, I, P, SO> where
	B: BlockT,
	C: ProvideRuntimeApi<B> + BlockOf + ProvideCache<B> + Sync + Send + HeaderBackend<B>,
	C::Api: AuraApi<B, AuthorityId<P>>,
	E: Environment<B, Error = Error> + Send + Sync,
	E::Proposer: Proposer<B, Error = Error, Transaction = sp_api::TransactionFor<C, B>>,
	I: BlockImport<B, Transaction = sp_api::TransactionFor<C, B>> + Send + Sync + 'static,
	P: Pair + Send + Sync,
	P::Public: AppPublic + Member + Encode + Decode + Hash,
	P::Signature: TryFrom<Vec<u8>> + Member + Encode + Decode + Hash + Debug,
	SO: SyncOracle + Send + Sync + Clone,
	Error: std::error::Error + Send + From<sp_consensus::Error> + 'static,
{
	type OnSlot = Pin<Box<dyn Future<Output = Result<(), sp_consensus::Error>> + Send>>;

	fn on_slot(&mut self, chain_head: B::Header, slot_info: SlotInfo<B>) -> Self::OnSlot {
		// Append SlotInfo with chain info for use by the (optional) BackoffAuthoringBlockStrategy
		let mut slot_info = slot_info.clone();
		slot_info.chain_info = find_pre_digest::<B, P>(&chain_head)
			.map(|chain_head_slot| {
				sc_consensus_slots::AppendedChainInfo::<B> {
					chain_head_number: *chain_head.number(),
					chain_head_slot,
					finalized_number: self.client.info().finalized_number,
				}
			})
			.ok();

		<Self as sc_consensus_slots::SimpleSlotWorker<B>>::on_slot(self, chain_head, slot_info)
	}
}

=======
>>>>>>> ab36e527
fn aura_err<B: BlockT>(error: Error<B>) -> Error<B> {
	debug!(target: "aura", "{}", error);
	error
}

#[derive(derive_more::Display, Debug)]
enum Error<B: BlockT> {
	#[display(fmt = "Multiple Aura pre-runtime headers")]
	MultipleHeaders,
	#[display(fmt = "No Aura pre-runtime digest found")]
	NoDigestFound,
	#[display(fmt = "Header {:?} is unsealed", _0)]
	HeaderUnsealed(B::Hash),
	#[display(fmt = "Header {:?} has a bad seal", _0)]
	HeaderBadSeal(B::Hash),
	#[display(fmt = "Slot Author not found")]
	SlotAuthorNotFound,
	#[display(fmt = "Bad signature on {:?}", _0)]
	BadSignature(B::Hash),
	#[display(fmt = "Rejecting block too far in future")]
	TooFarInFuture,
	Client(sp_blockchain::Error),
	DataProvider(String),
	Runtime(String),
	#[display(fmt = "Slot number must increase: parent slot: {}, this slot: {}", _0, _1)]
	SlotNumberMustIncrease(u64, u64),
	#[display(fmt = "Parent ({}) of {} unavailable. Cannot import", _0, _1)]
	ParentUnavailable(B::Hash, B::Hash),
}

impl<B: BlockT> std::convert::From<Error<B>> for String {
	fn from(error: Error<B>) -> String {
		error.to_string()
	}
}

fn find_pre_digest<B: BlockT, P: Pair>(header: &B::Header) -> Result<u64, Error<B>>
	where DigestItemFor<B>: CompatibleDigestItem<P>,
		P::Signature: Decode,
		P::Public: Encode + Decode + PartialEq + Clone,
{
	if header.number().is_zero() {
		return Ok(0);
	}

	let mut pre_digest: Option<u64> = None;
	for log in header.digest().logs() {
		trace!(target: "aura", "Checking log {:?}", log);
		match (log.as_aura_pre_digest(), pre_digest.is_some()) {
			(Some(_), true) => Err(aura_err(Error::MultipleHeaders))?,
			(None, _) => trace!(target: "aura", "Ignoring digest not meant for us"),
			(s, false) => pre_digest = s,
		}
	}
	pre_digest.ok_or_else(|| aura_err(Error::NoDigestFound))
}

/// check a header has been signed by the right key. If the slot is too far in the future, an error will be returned.
/// if it's successful, returns the pre-header and the digest item containing the seal.
///
/// This digest item will always return `Some` when used with `as_aura_seal`.
//
fn check_header<C, B: BlockT, P: Pair>(
	client: &C,
	slot_now: u64,
	mut header: B::Header,
	hash: B::Hash,
	authorities: &[AuthorityId<P>],
) -> Result<CheckedHeader<B::Header, (u64, DigestItemFor<B>)>, Error<B>> where
	DigestItemFor<B>: CompatibleDigestItem<P>,
	P::Signature: Decode,
	C: sc_client_api::backend::AuxStore,
	P::Public: Encode + Decode + PartialEq + Clone,
{
	let seal = match header.digest_mut().pop() {
		Some(x) => x,
		None => return Err(Error::HeaderUnsealed(hash)),
	};

	let sig = seal.as_aura_seal().ok_or_else(|| {
		aura_err(Error::HeaderBadSeal(hash))
	})?;

	let slot_num = find_pre_digest::<B, _>(&header)?;

	if slot_num > slot_now {
		header.digest_mut().push(seal);
		Ok(CheckedHeader::Deferred(header, slot_num))
	} else {
		// check the signature is valid under the expected authority and
		// chain state.
		let expected_author = match slot_author::<P>(slot_num, &authorities) {
			None => return Err(Error::SlotAuthorNotFound),
			Some(author) => author,
		};

		let pre_hash = header.hash();

		if P::verify(&sig, pre_hash.as_ref(), expected_author) {
			if let Some(equivocation_proof) = check_equivocation(
				client,
				slot_now,
				slot_num,
				&header,
				expected_author,
			).map_err(Error::Client)? {
				info!(
					"Slot author is equivocating at slot {} with headers {:?} and {:?}",
					slot_num,
					equivocation_proof.first_header.hash(),
					equivocation_proof.second_header.hash(),
				);
			}

			Ok(CheckedHeader::Checked(header, (slot_num, seal)))
		} else {
			Err(Error::BadSignature(hash))
		}
	}
}

/// A verifier for Aura blocks.
pub struct AuraVerifier<C, P, CAW> {
	client: Arc<C>,
	phantom: PhantomData<P>,
	inherent_data_providers: sp_inherents::InherentDataProviders,
	can_author_with: CAW,
}

impl<C, P, CAW> AuraVerifier<C, P, CAW> where
	P: Send + Sync + 'static,
	CAW: Send + Sync + 'static,
{
	fn check_inherents<B: BlockT>(
		&self,
		block: B,
		block_id: BlockId<B>,
		inherent_data: InherentData,
		timestamp_now: u64,
	) -> Result<(), Error<B>> where
		C: ProvideRuntimeApi<B>, C::Api: BlockBuilderApi<B, Error = sp_blockchain::Error>,
		CAW: CanAuthorWith<B>,
	{
		const MAX_TIMESTAMP_DRIFT_SECS: u64 = 60;

		if let Err(e) = self.can_author_with.can_author_with(&block_id) {
			debug!(
				target: "aura",
				"Skipping `check_inherents` as authoring version is not compatible: {}",
				e,
			);

			return Ok(())
		}

		let inherent_res = self.client.runtime_api().check_inherents(
			&block_id,
			block,
			inherent_data,
		).map_err(Error::Client)?;

		if !inherent_res.ok() {
			inherent_res
				.into_errors()
				.try_for_each(|(i, e)| match TIError::try_from(&i, &e) {
					Some(TIError::ValidAtTimestamp(timestamp)) => {
						// halt import until timestamp is valid.
						// reject when too far ahead.
						if timestamp > timestamp_now + MAX_TIMESTAMP_DRIFT_SECS {
							return Err(Error::TooFarInFuture);
						}

						let diff = timestamp.saturating_sub(timestamp_now);
						info!(
							target: "aura",
							"halting for block {} seconds in the future",
							diff
						);
						telemetry!(CONSENSUS_INFO; "aura.halting_for_future_block";
							"diff" => ?diff
						);
						thread::sleep(Duration::from_secs(diff));
						Ok(())
					},
					Some(TIError::Other(e)) => Err(Error::Runtime(e.into())),
					None => Err(Error::DataProvider(
						self.inherent_data_providers.error_to_string(&i, &e)
					)),
				})
		} else {
			Ok(())
		}
	}
}

#[forbid(deprecated)]
impl<B: BlockT, C, P, CAW> Verifier<B> for AuraVerifier<C, P, CAW> where
	C: ProvideRuntimeApi<B> +
		Send +
		Sync +
		sc_client_api::backend::AuxStore +
		ProvideCache<B> +
		BlockOf,
	C::Api: BlockBuilderApi<B> + AuraApi<B, AuthorityId<P>> + ApiExt<B, Error = sp_blockchain::Error>,
	DigestItemFor<B>: CompatibleDigestItem<P>,
	P: Pair + Send + Sync + 'static,
	P::Public: Send + Sync + Hash + Eq + Clone + Decode + Encode + Debug + 'static,
	P::Signature: Encode + Decode,
	CAW: CanAuthorWith<B> + Send + Sync + 'static,
{
	fn verify(
		&mut self,
		origin: BlockOrigin,
		header: B::Header,
		justification: Option<Justification>,
		mut body: Option<Vec<B::Extrinsic>>,
	) -> Result<(BlockImportParams<B, ()>, Option<Vec<(CacheKeyId, Vec<u8>)>>), String> {
		let mut inherent_data = self.inherent_data_providers
			.create_inherent_data()
			.map_err(|e| e.into_string())?;
		let (timestamp_now, slot_now, _) = AuraSlotCompatible.extract_timestamp_and_slot(&inherent_data)
			.map_err(|e| format!("Could not extract timestamp and slot: {:?}", e))?;
		let hash = header.hash();
		let parent_hash = *header.parent_hash();
		let authorities = authorities(self.client.as_ref(), &BlockId::Hash(parent_hash))
			.map_err(|e| format!("Could not fetch authorities at {:?}: {:?}", parent_hash, e))?;

		// we add one to allow for some small drift.
		// FIXME #1019 in the future, alter this queue to allow deferring of
		// headers
		let checked_header = check_header::<C, B, P>(
			&self.client,
			slot_now + 1,
			header,
			hash,
			&authorities[..],
		).map_err(|e| e.to_string())?;
		match checked_header {
			CheckedHeader::Checked(pre_header, (slot_num, seal)) => {
				// if the body is passed through, we need to use the runtime
				// to check that the internally-set timestamp in the inherents
				// actually matches the slot set in the seal.
				if let Some(inner_body) = body.take() {
					inherent_data.aura_replace_inherent_data(slot_num);
					let block = B::new(pre_header.clone(), inner_body);

					// skip the inherents verification if the runtime API is old.
					if self.client
						.runtime_api()
						.has_api_with::<dyn BlockBuilderApi<B, Error = ()>, _>(
							&BlockId::Hash(parent_hash),
							|v| v >= 2,
						)
						.map_err(|e| format!("{:?}", e))?
					{
						self.check_inherents(
							block.clone(),
							BlockId::Hash(parent_hash),
							inherent_data,
							timestamp_now,
						).map_err(|e| e.to_string())?;
					}

					let (_, inner_body) = block.deconstruct();
					body = Some(inner_body);
				}

				trace!(target: "aura", "Checked {:?}; importing.", pre_header);
				telemetry!(CONSENSUS_TRACE; "aura.checked_and_importing"; "pre_header" => ?pre_header);

				// Look for an authorities-change log.
				let maybe_keys = pre_header.digest()
					.logs()
					.iter()
					.filter_map(|l| l.try_to::<ConsensusLog<AuthorityId<P>>>(
						OpaqueDigestItemId::Consensus(&AURA_ENGINE_ID)
					))
					.find_map(|l| match l {
						ConsensusLog::AuthoritiesChange(a) => Some(
							vec![(well_known_cache_keys::AUTHORITIES, a.encode())]
						),
						_ => None,
					});

				let mut import_block = BlockImportParams::new(origin, pre_header);
				import_block.post_digests.push(seal);
				import_block.body = body;
				import_block.justification = justification;
				import_block.fork_choice = Some(ForkChoiceStrategy::LongestChain);
				import_block.post_hash = Some(hash);

				Ok((import_block, maybe_keys))
			}
			CheckedHeader::Deferred(a, b) => {
				debug!(target: "aura", "Checking {:?} failed; {:?}, {:?}.", hash, a, b);
				telemetry!(CONSENSUS_DEBUG; "aura.header_too_far_in_future";
					"hash" => ?hash, "a" => ?a, "b" => ?b
				);
				Err(format!("Header {:?} rejected: too far in the future", hash))
			}
		}
	}
}

fn initialize_authorities_cache<A, B, C>(client: &C) -> Result<(), ConsensusError> where
	A: Codec,
	B: BlockT,
	C: ProvideRuntimeApi<B> + BlockOf + ProvideCache<B>,
	C::Api: AuraApi<B, A>,
{
	// no cache => no initialization
	let cache = match client.cache() {
		Some(cache) => cache,
		None => return Ok(()),
	};

	// check if we already have initialized the cache
	let map_err = |error| sp_consensus::Error::from(sp_consensus::Error::ClientImport(
		format!(
			"Error initializing authorities cache: {}",
			error,
		)));

	let genesis_id = BlockId::Number(Zero::zero());
	let genesis_authorities: Option<Vec<A>> = cache
		.get_at(&well_known_cache_keys::AUTHORITIES, &genesis_id)
		.unwrap_or(None)
		.and_then(|(_, _, v)| Decode::decode(&mut &v[..]).ok());
	if genesis_authorities.is_some() {
		return Ok(());
	}

	let genesis_authorities = authorities(client, &genesis_id)?;
	cache.initialize(&well_known_cache_keys::AUTHORITIES, genesis_authorities.encode())
		.map_err(map_err)?;

	Ok(())
}

#[allow(deprecated)]
fn authorities<A, B, C>(client: &C, at: &BlockId<B>) -> Result<Vec<A>, ConsensusError> where
	A: Codec,
	B: BlockT,
	C: ProvideRuntimeApi<B> + BlockOf + ProvideCache<B>,
	C::Api: AuraApi<B, A>,
{
	client
		.cache()
		.and_then(|cache| cache
			.get_at(&well_known_cache_keys::AUTHORITIES, at)
			.unwrap_or(None)
			.and_then(|(_, _, v)| Decode::decode(&mut &v[..]).ok())
		)
		.or_else(|| AuraApi::authorities(&*client.runtime_api(), at).ok())
		.ok_or_else(|| sp_consensus::Error::InvalidAuthoritiesSet.into())
}

/// Register the aura inherent data provider, if not registered already.
fn register_aura_inherent_data_provider(
	inherent_data_providers: &InherentDataProviders,
	slot_duration: u64,
) -> Result<(), sp_consensus::Error> {
	if !inherent_data_providers.has_provider(&INHERENT_IDENTIFIER) {
		inherent_data_providers
			.register_provider(InherentDataProvider::new(slot_duration))
			.map_err(Into::into)
			.map_err(sp_consensus::Error::InherentData)
	} else {
		Ok(())
	}
}

/// A block-import handler for Aura.
pub struct AuraBlockImport<Block: BlockT, C, I: BlockImport<Block>, P> {
	inner: I,
	client: Arc<C>,
	_phantom: PhantomData<(Block, P)>,
}

impl<Block: BlockT, C, I: Clone + BlockImport<Block>, P> Clone for AuraBlockImport<Block, C, I, P> {
	fn clone(&self) -> Self {
		AuraBlockImport {
			inner: self.inner.clone(),
			client: self.client.clone(),
			_phantom: PhantomData,
		}
	}
}

impl<Block: BlockT, C, I: BlockImport<Block>, P> AuraBlockImport<Block, C, I, P> {
	/// New aura block import.
	pub fn new(
		inner: I,
		client: Arc<C>,
	) -> Self {
		Self {
			inner,
			client,
			_phantom: PhantomData,
		}
	}
}

impl<Block: BlockT, C, I, P> BlockImport<Block> for AuraBlockImport<Block, C, I, P> where
	I: BlockImport<Block, Transaction = sp_api::TransactionFor<C, Block>> + Send + Sync,
	I::Error: Into<ConsensusError>,
	C: HeaderBackend<Block> + ProvideRuntimeApi<Block>,
	P: Pair + Send + Sync + 'static,
	P::Public: Clone + Eq + Send + Sync + Hash + Debug + Encode + Decode,
	P::Signature: Encode + Decode,
{
	type Error = ConsensusError;
	type Transaction = sp_api::TransactionFor<C, Block>;

	fn check_block(
		&mut self,
		block: BlockCheckParams<Block>,
	) -> Result<ImportResult, Self::Error> {
		self.inner.check_block(block).map_err(Into::into)
	}

	fn import_block(
		&mut self,
		block: BlockImportParams<Block, Self::Transaction>,
		new_cache: HashMap<CacheKeyId, Vec<u8>>,
	) -> Result<ImportResult, Self::Error> {
		let hash = block.post_hash();
		let slot_number = find_pre_digest::<Block, P>(&block.header)
			.expect("valid Aura headers must contain a predigest; \
					 header has been already verified; qed");

		let parent_hash = *block.header.parent_hash();
		let parent_header = self.client.header(BlockId::Hash(parent_hash))
			.map_err(|e| ConsensusError::ChainLookup(e.to_string()))?
			.ok_or_else(|| ConsensusError::ChainLookup(aura_err(
				Error::<Block>::ParentUnavailable(parent_hash, hash)
			).into()))?;

		let parent_slot = find_pre_digest::<Block, P>(&parent_header)
			.expect("valid Aura headers contain a pre-digest; \
					parent header has already been verified; qed");

		// make sure that slot number is strictly increasing
		if slot_number <= parent_slot {
			return Err(
				ConsensusError::ClientImport(aura_err(
					Error::<Block>::SlotNumberMustIncrease(parent_slot, slot_number)
				).into())
			);
		}

		self.inner.import_block(block, new_cache).map_err(Into::into)
	}
}

/// Start an import queue for the Aura consensus algorithm.
pub fn import_queue<B, I, C, P, S, CAW>(
	slot_duration: SlotDuration,
	block_import: I,
	justification_import: Option<BoxJustificationImport<B>>,
	finality_proof_import: Option<BoxFinalityProofImport<B>>,
	client: Arc<C>,
	inherent_data_providers: InherentDataProviders,
	spawner: &S,
	registry: Option<&Registry>,
	can_author_with: CAW,
) -> Result<DefaultImportQueue<B, C>, sp_consensus::Error> where
	B: BlockT,
	C::Api: BlockBuilderApi<B> + AuraApi<B, AuthorityId<P>> + ApiExt<B, Error = sp_blockchain::Error>,
	C: 'static + ProvideRuntimeApi<B> + BlockOf + ProvideCache<B> + Send + Sync + AuxStore + HeaderBackend<B>,
	I: BlockImport<B, Error=ConsensusError, Transaction = sp_api::TransactionFor<C, B>> + Send + Sync + 'static,
	DigestItemFor<B>: CompatibleDigestItem<P>,
	P: Pair + Send + Sync + 'static,
	P::Public: Clone + Eq + Send + Sync + Hash + Debug + Encode + Decode,
	P::Signature: Encode + Decode,
	S: sp_core::traits::SpawnNamed,
	CAW: CanAuthorWith<B> + Send + Sync + 'static,
{
	register_aura_inherent_data_provider(&inherent_data_providers, slot_duration.get())?;
	initialize_authorities_cache(&*client)?;

	let verifier = AuraVerifier {
		client,
		inherent_data_providers,
		phantom: PhantomData,
		can_author_with,
	};

	Ok(BasicQueue::new(
		verifier,
		Box::new(block_import),
		justification_import,
		finality_proof_import,
		spawner,
		registry,
	))
}

#[cfg(test)]
mod tests {
	use super::*;
	use sp_consensus::{NoNetwork as DummyOracle, Proposal, RecordProof, AlwaysCanAuthor};
	use sc_network_test::{Block as TestBlock, *};
	use sp_runtime::traits::{Block as BlockT, DigestFor};
	use sc_network::config::ProtocolConfig;
	use parking_lot::Mutex;
	use sp_keyring::sr25519::Keyring;
	use sc_client_api::BlockchainEvents;
	use sp_consensus_aura::sr25519::AuthorityPair;
	use sc_consensus_slots::SimpleSlotWorker;
	use std::task::Poll;
	use sc_block_builder::BlockBuilderProvider;
	use sp_runtime::traits::Header as _;
	use substrate_test_runtime_client::{TestClient, runtime::{Header, H256}};
	use sc_keystore::LocalKeystore;
	use sp_application_crypto::key_types::AURA;

	type Error = sp_blockchain::Error;

	struct DummyFactory(Arc<TestClient>);
	struct DummyProposer(u64, Arc<TestClient>);

	impl Environment<TestBlock> for DummyFactory {
		type Proposer = DummyProposer;
		type CreateProposer = futures::future::Ready<Result<DummyProposer, Error>>;
		type Error = Error;

		fn init(&mut self, parent_header: &<TestBlock as BlockT>::Header)
			-> Self::CreateProposer
		{
			futures::future::ready(Ok(DummyProposer(parent_header.number + 1, self.0.clone())))
		}
	}

	impl Proposer<TestBlock> for DummyProposer {
		type Error = Error;
		type Transaction = sc_client_api::TransactionFor<
			substrate_test_runtime_client::Backend,
			TestBlock
		>;
		type Proposal = future::Ready<Result<Proposal<TestBlock, Self::Transaction>, Error>>;

		fn propose(
			self,
			_: InherentData,
			digests: DigestFor<TestBlock>,
			_: Duration,
			_: RecordProof,
		) -> Self::Proposal {
			let r = self.1.new_block(digests).unwrap().build().map_err(|e| e.into());

			future::ready(r.map(|b| Proposal {
				block: b.block,
				proof: b.proof,
				storage_changes: b.storage_changes,
			}))
		}
	}

	const SLOT_DURATION: u64 = 1000;

	pub struct AuraTestNet {
		peers: Vec<Peer<()>>,
	}

	impl TestNetFactory for AuraTestNet {
		type Verifier = AuraVerifier<PeersFullClient, AuthorityPair, AlwaysCanAuthor>;
		type PeerData = ();

		/// Create new test network with peers and given config.
		fn from_config(_config: &ProtocolConfig) -> Self {
			AuraTestNet {
				peers: Vec::new(),
			}
		}

		fn make_verifier(&self, client: PeersClient, _cfg: &ProtocolConfig, _peer_data: &())
			-> Self::Verifier
		{
			match client {
				PeersClient::Full(client, _) => {
					let slot_duration = slot_duration(&*client).expect("slot duration available");
					let inherent_data_providers = InherentDataProviders::new();
					register_aura_inherent_data_provider(
						&inherent_data_providers,
						slot_duration.get()
					).expect("Registers aura inherent data provider");

					assert_eq!(slot_duration.get(), SLOT_DURATION);
					AuraVerifier {
						client,
						inherent_data_providers,
						phantom: Default::default(),
						can_author_with: AlwaysCanAuthor,
					}
				},
				PeersClient::Light(_, _) => unreachable!("No (yet) tests for light client + Aura"),
			}
		}

		fn peer(&mut self, i: usize) -> &mut Peer<Self::PeerData> {
			&mut self.peers[i]
		}

		fn peers(&self) -> &Vec<Peer<Self::PeerData>> {
			&self.peers
		}

		fn mut_peers<F: FnOnce(&mut Vec<Peer<Self::PeerData>>)>(&mut self, closure: F) {
			closure(&mut self.peers);
		}
	}

	#[test]
	#[allow(deprecated)]
	fn authoring_blocks() {
		sp_tracing::try_init_simple();
		let net = AuraTestNet::new(3);

		let peers = &[
			(0, Keyring::Alice),
			(1, Keyring::Bob),
			(2, Keyring::Charlie),
		];

		let net = Arc::new(Mutex::new(net));
		let mut import_notifications = Vec::new();
		let mut aura_futures = Vec::new();

		let mut keystore_paths = Vec::new();
		for (peer_id, key) in peers {
			let mut net = net.lock();
			let peer = net.peer(*peer_id);
			let client = peer.client().as_full().expect("full clients are created").clone();
			let select_chain = peer.select_chain().expect("full client has a select chain");
			let keystore_path = tempfile::tempdir().expect("Creates keystore path");
			let keystore = Arc::new(LocalKeystore::open(keystore_path.path(), None)
				.expect("Creates keystore."));


			SyncCryptoStore::sr25519_generate_new(&*keystore, AURA, Some(&key.to_seed()))
				.expect("Creates authority key");
			keystore_paths.push(keystore_path);

			let environ = DummyFactory(client.clone());
			import_notifications.push(
				client.import_notification_stream()
					.take_while(|n| future::ready(!(n.origin != BlockOrigin::Own && n.header.number() < &5)))
					.for_each(move |_| future::ready(()))
			);

			let slot_duration = slot_duration(&*client).expect("slot duration available");

			let inherent_data_providers = InherentDataProviders::new();
			register_aura_inherent_data_provider(
				&inherent_data_providers, slot_duration.get()
			).expect("Registers aura inherent data provider");

			aura_futures.push(start_aura::<_, _, _, _, _, AuthorityPair, _, _, _>(
				slot_duration,
				client.clone(),
				select_chain,
				client,
				environ,
				DummyOracle,
				inherent_data_providers,
				false,
				keystore,
				sp_consensus::AlwaysCanAuthor,
			).expect("Starts aura"));
		}

		futures::executor::block_on(future::select(
			future::poll_fn(move |cx| {
				net.lock().poll(cx);
				Poll::<()>::Pending
			}),
			future::select(
				future::join_all(aura_futures),
				future::join_all(import_notifications)
			)
		));
	}

	#[test]
	fn authorities_call_works() {
		let client = substrate_test_runtime_client::new();

		assert_eq!(client.chain_info().best_number, 0);
		assert_eq!(authorities(&client, &BlockId::Number(0)).unwrap(), vec![
			Keyring::Alice.public().into(),
			Keyring::Bob.public().into(),
			Keyring::Charlie.public().into()
		]);
	}

	#[test]
	fn current_node_authority_should_claim_slot() {
		let net = AuraTestNet::new(4);

		let mut authorities = vec![
			Keyring::Alice.public().into(),
			Keyring::Bob.public().into(),
			Keyring::Charlie.public().into()
		];

		let keystore_path = tempfile::tempdir().expect("Creates keystore path");
		let keystore = LocalKeystore::open(keystore_path.path(), None)
			.expect("Creates keystore.");
		let public = SyncCryptoStore::sr25519_generate_new(&keystore, AuthorityPair::ID, None)
			.expect("Key should be created");
		authorities.push(public.into());

		let net = Arc::new(Mutex::new(net));

		let mut net = net.lock();
		let peer = net.peer(3);
		let client = peer.client().as_full().expect("full clients are created").clone();
		let environ = DummyFactory(client.clone());

		let worker = AuraWorker {
			client: client.clone(),
			block_import: Arc::new(Mutex::new(client)),
			env: environ,
			keystore: keystore.into(),
			sync_oracle: DummyOracle.clone(),
			force_authoring: false,
			_key_type: PhantomData::<AuthorityPair>,
		};

		let head = Header::new(
			1,
			H256::from_low_u64_be(0),
			H256::from_low_u64_be(0),
			Default::default(),
			Default::default()
		);
		assert!(worker.claim_slot(&head, 0, &authorities).is_none());
		assert!(worker.claim_slot(&head, 1, &authorities).is_none());
		assert!(worker.claim_slot(&head, 2, &authorities).is_none());
		assert!(worker.claim_slot(&head, 3, &authorities).is_some());
		assert!(worker.claim_slot(&head, 4, &authorities).is_none());
		assert!(worker.claim_slot(&head, 5, &authorities).is_none());
		assert!(worker.claim_slot(&head, 6, &authorities).is_none());
		assert!(worker.claim_slot(&head, 7, &authorities).is_some());
	}
}<|MERGE_RESOLUTION|>--- conflicted
+++ resolved
@@ -201,12 +201,8 @@
 	_key_type: PhantomData<P>,
 }
 
-<<<<<<< HEAD
-impl<B, C, E, I, P, Error, SO> sc_consensus_slots::SimpleSlotWorker<B> for AuraWorker<B, C, E, I, P, SO> where
-=======
-impl<B, C, E, I, P, Error, SO> sc_consensus_slots::SimpleSlotWorker<B> for AuraWorker<C, E, I, P, SO>
+impl<B, C, E, I, P, Error, SO> sc_consensus_slots::SimpleSlotWorker<B> for AuraWorker<B, C, E, I, P, SO>
 where
->>>>>>> ab36e527
 	B: BlockT,
 	C: ProvideRuntimeApi<B> + BlockOf + ProvideCache<B> + Sync,
 	C::Api: AuraApi<B, AuthorityId<P>>,
@@ -366,41 +362,6 @@
 	}
 }
 
-<<<<<<< HEAD
-impl<B: BlockT, C, E, I, P, Error, SO> SlotWorker<B> for AuraWorker<B, C, E, I, P, SO> where
-	B: BlockT,
-	C: ProvideRuntimeApi<B> + BlockOf + ProvideCache<B> + Sync + Send + HeaderBackend<B>,
-	C::Api: AuraApi<B, AuthorityId<P>>,
-	E: Environment<B, Error = Error> + Send + Sync,
-	E::Proposer: Proposer<B, Error = Error, Transaction = sp_api::TransactionFor<C, B>>,
-	I: BlockImport<B, Transaction = sp_api::TransactionFor<C, B>> + Send + Sync + 'static,
-	P: Pair + Send + Sync,
-	P::Public: AppPublic + Member + Encode + Decode + Hash,
-	P::Signature: TryFrom<Vec<u8>> + Member + Encode + Decode + Hash + Debug,
-	SO: SyncOracle + Send + Sync + Clone,
-	Error: std::error::Error + Send + From<sp_consensus::Error> + 'static,
-{
-	type OnSlot = Pin<Box<dyn Future<Output = Result<(), sp_consensus::Error>> + Send>>;
-
-	fn on_slot(&mut self, chain_head: B::Header, slot_info: SlotInfo<B>) -> Self::OnSlot {
-		// Append SlotInfo with chain info for use by the (optional) BackoffAuthoringBlockStrategy
-		let mut slot_info = slot_info.clone();
-		slot_info.chain_info = find_pre_digest::<B, P>(&chain_head)
-			.map(|chain_head_slot| {
-				sc_consensus_slots::AppendedChainInfo::<B> {
-					chain_head_number: *chain_head.number(),
-					chain_head_slot,
-					finalized_number: self.client.info().finalized_number,
-				}
-			})
-			.ok();
-
-		<Self as sc_consensus_slots::SimpleSlotWorker<B>>::on_slot(self, chain_head, slot_info)
-	}
-}
-
-=======
->>>>>>> ab36e527
 fn aura_err<B: BlockT>(error: Error<B>) -> Error<B> {
 	debug!(target: "aura", "{}", error);
 	error
