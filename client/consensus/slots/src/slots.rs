--- conflicted
+++ resolved
@@ -159,9 +159,4 @@
 	}
 }
 
-<<<<<<< HEAD
-impl<SC, B> Unpin for Slots<SC, B> {
-}
-=======
-impl<SC> Unpin for Slots<SC> {}
->>>>>>> ab36e527
+impl<SC, B> Unpin for Slots<SC, B> {}