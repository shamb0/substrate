// This file is part of Substrate.

// Copyright (C) 2018-2020 Parity Technologies (UK) Ltd.
// SPDX-License-Identifier: GPL-3.0-or-later WITH Classpath-exception-2.0

// This program is free software: you can redistribute it and/or modify
// it under the terms of the GNU General Public License as published by
// the Free Software Foundation, either version 3 of the License, or
// (at your option) any later version.

// This program is distributed in the hope that it will be useful,
// but WITHOUT ANY WARRANTY; without even the implied warranty of
// MERCHANTABILITY or FITNESS FOR A PARTICULAR PURPOSE. See the
// GNU General Public License for more details.

// You should have received a copy of the GNU General Public License
// along with this program. If not, see <https://www.gnu.org/licenses/>.

//! Integration of the GRANDPA finality gadget into substrate.
//!
//! This crate is unstable and the API and usage may change.
//!
//! This crate provides a long-running future that produces finality notifications.
//!
//! # Usage
//!
//! First, create a block-import wrapper with the `block_import` function. The
//! GRANDPA worker needs to be linked together with this block import object, so
//! a `LinkHalf` is returned as well. All blocks imported (from network or
//! consensus or otherwise) must pass through this wrapper, otherwise consensus
//! is likely to break in unexpected ways.
//!
//! Next, use the `LinkHalf` and a local configuration to `run_grandpa_voter`.
//! This requires a `Network` implementation. The returned future should be
//! driven to completion and will finalize blocks in the background.
//!
//! # Changing authority sets
//!
//! The rough idea behind changing authority sets in GRANDPA is that at some point,
//! we obtain agreement for some maximum block height that the current set can
//! finalize, and once a block with that height is finalized the next set will
//! pick up finalization from there.
//!
//! Technically speaking, this would be implemented as a voting rule which says,
//! "if there is a signal for a change in N blocks in block B, only vote on
//! chains with length NUM(B) + N if they contain B". This conditional-inclusion
//! logic is complex to compute because it requires looking arbitrarily far
//! back in the chain.
//!
//! Instead, we keep track of a list of all signals we've seen so far (across
//! all forks), sorted ascending by the block number they would be applied at.
//! We never vote on chains with number higher than the earliest handoff block
//! number (this is num(signal) + N). When finalizing a block, we either apply
//! or prune any signaled changes based on whether the signaling block is
//! included in the newly-finalized chain.

#![warn(missing_docs)]

use futures::{
	prelude::*,
	StreamExt,
};
use log::{debug, error, info};
use sc_client_api::{
	backend::{AuxStore, Backend},
	LockImportRun, BlockchainEvents, CallExecutor,
	ExecutionStrategy, Finalizer, TransactionFor, ExecutorProvider,
};
use parity_scale_codec::{Decode, Encode};
use prometheus_endpoint::{PrometheusError, Registry};
use sp_api::ProvideRuntimeApi;
use sp_blockchain::{HeaderBackend, Error as ClientError, HeaderMetadata};
use sp_runtime::generic::BlockId;
use sp_runtime::traits::{NumberFor, Block as BlockT, DigestFor, Zero};
use sp_consensus::{SelectChain, BlockImport};
use sp_core::{
	crypto::Public,
};
use sp_keystore::{SyncCryptoStorePtr, SyncCryptoStore};
use sp_application_crypto::AppKey;
use sp_utils::mpsc::{tracing_unbounded, TracingUnboundedReceiver};
use sc_telemetry::{telemetry, CONSENSUS_INFO, CONSENSUS_DEBUG};
use parking_lot::RwLock;

use finality_grandpa::Error as GrandpaError;
use finality_grandpa::{voter, voter_set::VoterSet};
pub use finality_grandpa::BlockNumberOps;

use std::{fmt, io};
use std::sync::Arc;
use std::time::Duration;
use std::pin::Pin;
use std::task::{Poll, Context};

// utility logging macro that takes as first argument a conditional to
// decide whether to log under debug or info level (useful to restrict
// logging under initial sync).
macro_rules! afg_log {
	($condition:expr, $($msg: expr),+ $(,)?) => {
		{
			let log_level = if $condition {
				log::Level::Debug
			} else {
				log::Level::Info
			};

			log::log!(target: "afg", log_level, $($msg),+);
		}
	};
}

mod authorities;
mod aux_schema;
mod communication;
mod consensus_changes;
mod environment;
mod finality_proof;
mod import;
mod justification;
mod light_import;
mod notification;
mod observer;
mod until_imported;
mod voting_rule;

pub use authorities::{SharedAuthoritySet, AuthoritySet};
pub use finality_proof::{FinalityProofFragment, FinalityProofProvider, StorageAndProofProvider};
pub use notification::{GrandpaJustificationSender, GrandpaJustificationStream};
pub use import::GrandpaBlockImport;
pub use justification::GrandpaJustification;
pub use light_import::{light_block_import, GrandpaLightBlockImport};
pub use voting_rule::{
	BeforeBestBlockBy, ThreeQuartersOfTheUnfinalizedChain, VotingRule, VotingRulesBuilder
};
pub use finality_grandpa::voter::report;

use aux_schema::PersistentData;
use environment::{Environment, VoterSetState};
use until_imported::UntilGlobalMessageBlocksImported;
use communication::{NetworkBridge, Network as NetworkT};
use sp_finality_grandpa::{AuthorityList, AuthoritySignature, SetId};

// Re-export these two because it's just so damn convenient.
pub use sp_finality_grandpa::{AuthorityId, AuthorityPair, GrandpaApi, ScheduledChange};
use std::marker::PhantomData;

#[cfg(test)]
mod tests;

/// A GRANDPA message for a substrate chain.
pub type Message<Block> = finality_grandpa::Message<<Block as BlockT>::Hash, NumberFor<Block>>;

/// A signed message.
pub type SignedMessage<Block> = finality_grandpa::SignedMessage<
	<Block as BlockT>::Hash,
	NumberFor<Block>,
	AuthoritySignature,
	AuthorityId,
>;

/// A primary propose message for this chain's block type.
pub type PrimaryPropose<Block> = finality_grandpa::PrimaryPropose<<Block as BlockT>::Hash, NumberFor<Block>>;
/// A prevote message for this chain's block type.
pub type Prevote<Block> = finality_grandpa::Prevote<<Block as BlockT>::Hash, NumberFor<Block>>;
/// A precommit message for this chain's block type.
pub type Precommit<Block> = finality_grandpa::Precommit<<Block as BlockT>::Hash, NumberFor<Block>>;
/// A catch up message for this chain's block type.
pub type CatchUp<Block> = finality_grandpa::CatchUp<
	<Block as BlockT>::Hash,
	NumberFor<Block>,
	AuthoritySignature,
	AuthorityId,
>;
/// A commit message for this chain's block type.
pub type Commit<Block> = finality_grandpa::Commit<
	<Block as BlockT>::Hash,
	NumberFor<Block>,
	AuthoritySignature,
	AuthorityId,
>;
/// A compact commit message for this chain's block type.
pub type CompactCommit<Block> = finality_grandpa::CompactCommit<
	<Block as BlockT>::Hash,
	NumberFor<Block>,
	AuthoritySignature,
	AuthorityId,
>;
/// A global communication input stream for commits and catch up messages. Not
/// exposed publicly, used internally to simplify types in the communication
/// layer.
type CommunicationIn<Block> = finality_grandpa::voter::CommunicationIn<
	<Block as BlockT>::Hash,
	NumberFor<Block>,
	AuthoritySignature,
	AuthorityId,
>;

/// Global communication input stream for commits and catch up messages, with
/// the hash type not being derived from the block, useful for forcing the hash
/// to some type (e.g. `H256`) when the compiler can't do the inference.
type CommunicationInH<Block, H> = finality_grandpa::voter::CommunicationIn<
	H,
	NumberFor<Block>,
	AuthoritySignature,
	AuthorityId,
>;

/// Global communication sink for commits with the hash type not being derived
/// from the block, useful for forcing the hash to some type (e.g. `H256`) when
/// the compiler can't do the inference.
type CommunicationOutH<Block, H> = finality_grandpa::voter::CommunicationOut<
	H,
	NumberFor<Block>,
	AuthoritySignature,
	AuthorityId,
>;

/// Shared voter state for querying.
pub struct SharedVoterState {
	inner: Arc<RwLock<Option<Box<dyn voter::VoterState<AuthorityId> + Sync + Send>>>>,
}

impl SharedVoterState {
	/// Create a new empty `SharedVoterState` instance.
	pub fn empty() -> Self {
		Self {
			inner: Arc::new(RwLock::new(None)),
		}
	}

	fn reset(
		&self,
		voter_state: Box<dyn voter::VoterState<AuthorityId> + Sync + Send>,
	) -> Option<()> {
		let mut shared_voter_state = self
			.inner
			.try_write_for(Duration::from_secs(1))?;

		*shared_voter_state = Some(voter_state);
		Some(())
	}

	/// Get the inner `VoterState` instance.
	pub fn voter_state(&self) -> Option<voter::report::VoterState<AuthorityId>> {
		self.inner.read().as_ref().map(|vs| vs.get())
	}
}

impl Clone for SharedVoterState {
	fn clone(&self) -> Self {
		SharedVoterState { inner: self.inner.clone() }
	}
}

/// Configuration for the GRANDPA service
#[derive(Clone)]
pub struct Config {
	/// The expected duration for a message to be gossiped across the network.
	pub gossip_duration: Duration,
	/// Justification generation period (in blocks). GRANDPA will try to generate justifications
	/// at least every justification_period blocks. There are some other events which might cause
	/// justification generation.
	pub justification_period: u32,
	/// Whether the GRANDPA observer protocol is live on the network and thereby
	/// a full-node not running as a validator is running the GRANDPA observer
	/// protocol (we will only issue catch-up requests to authorities when the
	/// observer protocol is enabled).
	pub observer_enabled: bool,
	/// Whether the node is running as an authority (i.e. running the full GRANDPA protocol).
	pub is_authority: bool,
	/// Some local identifier of the voter.
	pub name: Option<String>,
	/// The keystore that manages the keys of this node.
	pub keystore: Option<SyncCryptoStorePtr>,
}

impl Config {
	fn name(&self) -> &str {
		self.name.as_ref().map(|s| s.as_str()).unwrap_or("<unknown>")
	}
}

/// Errors that can occur while voting in GRANDPA.
#[derive(Debug)]
pub enum Error {
	/// An error within grandpa.
	Grandpa(GrandpaError),
	/// A network error.
	Network(String),
	/// A blockchain error.
	Blockchain(String),
	/// Could not complete a round on disk.
	Client(ClientError),
	/// Could not sign outgoing message
	Signing(String),
	/// An invariant has been violated (e.g. not finalizing pending change blocks in-order)
	Safety(String),
	/// A timer failed to fire.
	Timer(io::Error),
}

impl From<GrandpaError> for Error {
	fn from(e: GrandpaError) -> Self {
		Error::Grandpa(e)
	}
}

impl From<ClientError> for Error {
	fn from(e: ClientError) -> Self {
		Error::Client(e)
	}
}

/// Something which can determine if a block is known.
pub(crate) trait BlockStatus<Block: BlockT> {
	/// Return `Ok(Some(number))` or `Ok(None)` depending on whether the block
	/// is definitely known and has been imported.
	/// If an unexpected error occurs, return that.
	fn block_number(&self, hash: Block::Hash) -> Result<Option<NumberFor<Block>>, Error>;
}

impl<Block: BlockT, Client> BlockStatus<Block> for Arc<Client> where
	Client: HeaderBackend<Block>,
	NumberFor<Block>: BlockNumberOps,
{
	fn block_number(&self, hash: Block::Hash) -> Result<Option<NumberFor<Block>>, Error> {
		self.block_number_from_id(&BlockId::Hash(hash))
			.map_err(|e| Error::Blockchain(format!("{:?}", e)))
	}
}

/// A trait that includes all the client functionalities grandpa requires.
/// Ideally this would be a trait alias, we're not there yet.
/// tracking issue https://github.com/rust-lang/rust/issues/41517
pub trait ClientForGrandpa<Block, BE>:
	LockImportRun<Block, BE> + Finalizer<Block, BE> + AuxStore
	+ HeaderMetadata<Block, Error = sp_blockchain::Error> + HeaderBackend<Block>
	+ BlockchainEvents<Block> + ProvideRuntimeApi<Block> + ExecutorProvider<Block>
	+ BlockImport<Block, Transaction = TransactionFor<BE, Block>, Error = sp_consensus::Error>
	where
		BE: Backend<Block>,
		Block: BlockT,
{}

impl<Block, BE, T> ClientForGrandpa<Block, BE> for T
	where
		BE: Backend<Block>,
		Block: BlockT,
		T: LockImportRun<Block, BE> + Finalizer<Block, BE> + AuxStore
			+ HeaderMetadata<Block, Error = sp_blockchain::Error> + HeaderBackend<Block>
			+ BlockchainEvents<Block> + ProvideRuntimeApi<Block> + ExecutorProvider<Block>
			+ BlockImport<Block, Transaction = TransactionFor<BE, Block>, Error = sp_consensus::Error>,
{}

/// Something that one can ask to do a block sync request.
pub(crate) trait BlockSyncRequester<Block: BlockT> {
	/// Notifies the sync service to try and sync the given block from the given
	/// peers.
	///
	/// If the given vector of peers is empty then the underlying implementation
	/// should make a best effort to fetch the block from any peers it is
	/// connected to (NOTE: this assumption will change in the future #3629).
	fn set_sync_fork_request(&self, peers: Vec<sc_network::PeerId>, hash: Block::Hash, number: NumberFor<Block>);
}

impl<Block, Network> BlockSyncRequester<Block> for NetworkBridge<Block, Network> where
	Block: BlockT,
	Network: NetworkT<Block>,
{
	fn set_sync_fork_request(&self, peers: Vec<sc_network::PeerId>, hash: Block::Hash, number: NumberFor<Block>) {
		NetworkBridge::set_sync_fork_request(self, peers, hash, number)
	}
}

/// A new authority set along with the canonical block it changed at.
#[derive(Debug)]
pub(crate) struct NewAuthoritySet<H, N> {
	pub(crate) canon_number: N,
	pub(crate) canon_hash: H,
	pub(crate) set_id: SetId,
	pub(crate) authorities: AuthorityList,
}

/// Commands issued to the voter.
#[derive(Debug)]
pub(crate) enum VoterCommand<H, N> {
	/// Pause the voter for given reason.
	Pause(String),
	/// New authorities.
	ChangeAuthorities(NewAuthoritySet<H, N>)
}

impl<H, N> fmt::Display for VoterCommand<H, N> {
	fn fmt(&self, f: &mut fmt::Formatter) -> fmt::Result {
		match *self {
			VoterCommand::Pause(ref reason) => write!(f, "Pausing voter: {}", reason),
			VoterCommand::ChangeAuthorities(_) => write!(f, "Changing authorities"),
		}
	}
}

/// Signals either an early exit of a voter or an error.
#[derive(Debug)]
pub(crate) enum CommandOrError<H, N> {
	/// An error occurred.
	Error(Error),
	/// A command to the voter.
	VoterCommand(VoterCommand<H, N>),
}

impl<H, N> From<Error> for CommandOrError<H, N> {
	fn from(e: Error) -> Self {
		CommandOrError::Error(e)
	}
}

impl<H, N> From<ClientError> for CommandOrError<H, N> {
	fn from(e: ClientError) -> Self {
		CommandOrError::Error(Error::Client(e))
	}
}

impl<H, N> From<finality_grandpa::Error> for CommandOrError<H, N> {
	fn from(e: finality_grandpa::Error) -> Self {
		CommandOrError::Error(Error::from(e))
	}
}

impl<H, N> From<VoterCommand<H, N>> for CommandOrError<H, N> {
	fn from(e: VoterCommand<H, N>) -> Self {
		CommandOrError::VoterCommand(e)
	}
}

impl<H: fmt::Debug, N: fmt::Debug> ::std::error::Error for CommandOrError<H, N> { }

impl<H, N> fmt::Display for CommandOrError<H, N> {
	fn fmt(&self, f: &mut fmt::Formatter) -> fmt::Result {
		match *self {
			CommandOrError::Error(ref e) => write!(f, "{:?}", e),
			CommandOrError::VoterCommand(ref cmd) => write!(f, "{}", cmd),
		}
	}
}

/// Link between the block importer and the background voter.
pub struct LinkHalf<Block: BlockT, C, SC> {
	client: Arc<C>,
	select_chain: SC,
	persistent_data: PersistentData<Block>,
	voter_commands_rx: TracingUnboundedReceiver<VoterCommand<Block::Hash, NumberFor<Block>>>,
	justification_sender: GrandpaJustificationSender<Block>,
	justification_stream: GrandpaJustificationStream<Block>,
}

impl<Block: BlockT, C, SC> LinkHalf<Block, C, SC> {
	/// Get the shared authority set.
	pub fn shared_authority_set(&self) -> &SharedAuthoritySet<Block::Hash, NumberFor<Block>> {
		&self.persistent_data.authority_set
	}

	/// Get the receiving end of justification notifications.
	pub fn justification_stream(&self) -> GrandpaJustificationStream<Block> {
		self.justification_stream.clone()
	}
}

/// Provider for the Grandpa authority set configured on the genesis block.
pub trait GenesisAuthoritySetProvider<Block: BlockT> {
	/// Get the authority set at the genesis block.
	fn get(&self) -> Result<AuthorityList, ClientError>;
}

impl<Block: BlockT, E> GenesisAuthoritySetProvider<Block> for Arc<dyn ExecutorProvider<Block, Executor = E>>
	where E: CallExecutor<Block>,
{
	fn get(&self) -> Result<AuthorityList, ClientError> {
		// This implementation uses the Grandpa runtime API instead of reading directly from the
		// `GRANDPA_AUTHORITIES_KEY` as the data may have been migrated since the genesis block of
		// the chain, whereas the runtime API is backwards compatible.
		self.executor()
			.call(
				&BlockId::Number(Zero::zero()),
				"GrandpaApi_grandpa_authorities",
				&[],
				ExecutionStrategy::NativeElseWasm,
				None,
			)
			.and_then(|call_result| {
				Decode::decode(&mut &call_result[..])
					.map_err(|err| ClientError::CallResultDecode(
						"failed to decode GRANDPA authorities set proof", err
					))
			})
	}
}

/// Make block importer and link half necessary to tie the background voter
/// to it.
pub fn block_import<BE, Block: BlockT, Client, SC>(
	client: Arc<Client>,
	genesis_authorities_provider: &dyn GenesisAuthoritySetProvider<Block>,
	select_chain: SC,
) -> Result<
	(
		GrandpaBlockImport<BE, Block, Client, SC>,
		LinkHalf<Block, Client, SC>,
	),
	ClientError,
>
where
	SC: SelectChain<Block>,
	BE: Backend<Block> + 'static,
	Client: ClientForGrandpa<Block, BE> + 'static,
{
	block_import_with_authority_set_hard_forks(
		client,
		genesis_authorities_provider,
		select_chain,
		Default::default(),
	)
}

/// Make block importer and link half necessary to tie the background voter to
/// it. A vector of authority set hard forks can be passed, any authority set
/// change signaled at the given block (either already signalled or in a further
/// block when importing it) will be replaced by a standard change with the
/// given static authorities.
pub fn block_import_with_authority_set_hard_forks<BE, Block: BlockT, Client, SC>(
	client: Arc<Client>,
	genesis_authorities_provider: &dyn GenesisAuthoritySetProvider<Block>,
	select_chain: SC,
	authority_set_hard_forks: Vec<(SetId, (Block::Hash, NumberFor<Block>), AuthorityList)>,
) -> Result<
	(
		GrandpaBlockImport<BE, Block, Client, SC>,
		LinkHalf<Block, Client, SC>,
	),
	ClientError,
>
where
	SC: SelectChain<Block>,
	BE: Backend<Block> + 'static,
	Client: ClientForGrandpa<Block, BE> + 'static,
{
	let chain_info = client.info();
	let genesis_hash = chain_info.genesis_hash;

	let persistent_data = aux_schema::load_persistent(
		&*client,
		genesis_hash,
		<NumberFor<Block>>::zero(),
		|| {
			let authorities = genesis_authorities_provider.get()?;
			telemetry!(CONSENSUS_DEBUG; "afg.loading_authorities";
				"authorities_len" => ?authorities.len()
			);
			Ok(authorities)
		}
	)?;

	let (voter_commands_tx, voter_commands_rx) = tracing_unbounded("mpsc_grandpa_voter_command");

	let (justification_sender, justification_stream) =
		GrandpaJustificationStream::channel();

	// create pending change objects with 0 delay and enacted on finality
	// (i.e. standard changes) for each authority set hard fork.
	let authority_set_hard_forks = authority_set_hard_forks
		.into_iter()
		.map(|(set_id, (hash, number), authorities)| {
			(
				set_id,
				authorities::PendingChange {
					next_authorities: authorities,
					delay: Zero::zero(),
					canon_hash: hash,
					canon_height: number,
					delay_kind: authorities::DelayKind::Finalized,
				},
			)
		})
		.collect();

	Ok((
		GrandpaBlockImport::new(
			client.clone(),
			select_chain.clone(),
			persistent_data.authority_set.clone(),
			voter_commands_tx,
			persistent_data.consensus_changes.clone(),
			authority_set_hard_forks,
			justification_sender.clone(),
		),
		LinkHalf {
			client,
			select_chain,
			persistent_data,
			voter_commands_rx,
			justification_sender,
			justification_stream,
		},
	))
}

fn global_communication<BE, Block: BlockT, C, N>(
	set_id: SetId,
	voters: &Arc<VoterSet<AuthorityId>>,
	client: Arc<C>,
	network: &NetworkBridge<Block, N>,
	keystore: Option<&SyncCryptoStorePtr>,
	metrics: Option<until_imported::Metrics>,
) -> (
	impl Stream<
		Item = Result<CommunicationInH<Block, Block::Hash>, CommandOrError<Block::Hash, NumberFor<Block>>>,
	>,
	impl Sink<
		CommunicationOutH<Block, Block::Hash>,
		Error = CommandOrError<Block::Hash, NumberFor<Block>>,
	> + Unpin,
) where
	BE: Backend<Block> + 'static,
	C: ClientForGrandpa<Block, BE> + 'static,
	N: NetworkT<Block>,
	NumberFor<Block>: BlockNumberOps,
{
	let is_voter = local_authority_id(voters, keystore).is_some();

	// verification stream
	let (global_in, global_out) = network.global_communication(
		communication::SetId(set_id),
		voters.clone(),
		is_voter,
	);

	// block commit and catch up messages until relevant blocks are imported.
	let global_in = UntilGlobalMessageBlocksImported::new(
		client.import_notification_stream(),
		network.clone(),
		client.clone(),
		global_in,
		"global",
		metrics,
	);

	let global_in = global_in.map_err(CommandOrError::from);
	let global_out = global_out.sink_map_err(CommandOrError::from);

	(global_in, global_out)
}

/// Parameters used to run Grandpa.
pub struct GrandpaParams<Block: BlockT, C, N, SC, VR> {
	/// Configuration for the GRANDPA service.
	pub config: Config,
	/// A link to the block import worker.
	pub link: LinkHalf<Block, C, SC>,
	/// The Network instance.
	pub network: N,
	/// If supplied, can be used to hook on telemetry connection established events.
	pub telemetry_on_connect: Option<TracingUnboundedReceiver<()>>,
	/// A voting rule used to potentially restrict target votes.
	pub voting_rule: VR,
	/// The prometheus metrics registry.
	pub prometheus_registry: Option<prometheus_endpoint::Registry>,
	/// The voter state is exposed at an RPC endpoint.
	pub shared_voter_state: SharedVoterState,
}

/// Run a GRANDPA voter as a task. Provide configuration and a link to a
/// block import worker that has already been instantiated with `block_import`.
pub fn run_grandpa_voter<Block: BlockT, BE: 'static, C, N, SC, VR>(
	grandpa_params: GrandpaParams<Block, C, N, SC, VR>,
) -> sp_blockchain::Result<impl Future<Output = ()> + Unpin + Send + 'static>
where
	Block::Hash: Ord,
	BE: Backend<Block> + 'static,
	N: NetworkT<Block> + Send + Sync + Clone + 'static,
	SC: SelectChain<Block> + 'static,
	VR: VotingRule<Block, C> + Clone + 'static,
	NumberFor<Block>: BlockNumberOps,
	DigestFor<Block>: Encode,
	C: ClientForGrandpa<Block, BE> + 'static,
	C::Api: GrandpaApi<Block, Error = sp_blockchain::Error>,
{
	let GrandpaParams {
		mut config,
		link,
		network,
		telemetry_on_connect,
		voting_rule,
		prometheus_registry,
		shared_voter_state,
	} = grandpa_params;

	// NOTE: we have recently removed `run_grandpa_observer` from the public
	// API, I felt it is easier to just ignore this field rather than removing
	// it from the config temporarily. This should be removed after #5013 is
	// fixed and we re-add the observer to the public API.
	config.observer_enabled = false;

	let LinkHalf {
		client,
		select_chain,
		persistent_data,
		voter_commands_rx,
		justification_sender,
		justification_stream: _,
	} = link;

	let network = NetworkBridge::new(
		network,
		config.clone(),
		persistent_data.set_state.clone(),
		prometheus_registry.as_ref(),
	);

	let conf = config.clone();
	let telemetry_task = if let Some(telemetry_on_connect) = telemetry_on_connect {
		let authorities = persistent_data.authority_set.clone();
		let events = telemetry_on_connect
			.for_each(move |_| {
<<<<<<< HEAD
				let curr = authorities.current_authorities();
				let mut auths = curr.iter().map(|(p, _)| p);
				let maybe_authority_id = authority_id(&mut auths, conf.keystore.clone())
=======
				let current_authorities = authorities.current_authorities();
				let set_id = authorities.set_id();
				let authority_id = local_authority_id(&current_authorities, conf.keystore.as_ref())
>>>>>>> 18452782
					.unwrap_or_default();

				let authorities = current_authorities
					.iter()
					.map(|(id, _)| id.to_string())
					.collect::<Vec<_>>();

				let authorities = serde_json::to_string(&authorities).expect(
					"authorities is always at least an empty vector; \
					 elements are always of type string",
				);

				telemetry!(CONSENSUS_INFO; "afg.authority_set";
					"authority_id" => authority_id.to_string(),
					"authority_set_id" => ?set_id,
					"authorities" => authorities,
				);

				future::ready(())
			});
		future::Either::Left(events)
	} else {
		future::Either::Right(future::pending())
	};

	let voter_work = VoterWork::new(
		client,
		config,
		network,
		select_chain,
		voting_rule,
		persistent_data,
		voter_commands_rx,
		prometheus_registry,
		shared_voter_state,
		justification_sender,
	);

	let voter_work = voter_work.map(|res| match res {
		Ok(()) => error!(target: "afg",
			"GRANDPA voter future has concluded naturally, this should be unreachable."
		),
		Err(e) => error!(target: "afg", "GRANDPA voter error: {:?}", e),
	});

	// Make sure that `telemetry_task` doesn't accidentally finish and kill grandpa.
	let telemetry_task = telemetry_task
		.then(|_| future::pending::<()>());

	Ok(future::select(voter_work, telemetry_task).map(drop))
}

struct Metrics {
	environment: environment::Metrics,
	until_imported: until_imported::Metrics,
}

impl Metrics {
	fn register(registry: &Registry) -> Result<Self, PrometheusError> {
		Ok(Metrics {
			environment: environment::Metrics::register(registry)?,
			until_imported: until_imported::Metrics::register(registry)?,
		})
	}
}

/// Future that powers the voter.
#[must_use]
struct VoterWork<B, Block: BlockT, C, N: NetworkT<Block>, SC, VR> {
	voter: Pin<Box<dyn Future<Output = Result<(), CommandOrError<Block::Hash, NumberFor<Block>>>> + Send>>,
	shared_voter_state: SharedVoterState,
	env: Arc<Environment<B, Block, C, N, SC, VR>>,
	voter_commands_rx: TracingUnboundedReceiver<VoterCommand<Block::Hash, NumberFor<Block>>>,
	network: NetworkBridge<Block, N>,

	/// Prometheus metrics.
	metrics: Option<Metrics>,
}

impl<B, Block, C, N, SC, VR> VoterWork<B, Block, C, N, SC, VR>
where
	Block: BlockT,
	B: Backend<Block> + 'static,
	C: ClientForGrandpa<Block, B> + 'static,
	C::Api: GrandpaApi<Block, Error = sp_blockchain::Error>,
	N: NetworkT<Block> + Sync,
	NumberFor<Block>: BlockNumberOps,
	SC: SelectChain<Block> + 'static,
	VR: VotingRule<Block, C> + Clone + 'static,
{
	fn new(
		client: Arc<C>,
		config: Config,
		network: NetworkBridge<Block, N>,
		select_chain: SC,
		voting_rule: VR,
		persistent_data: PersistentData<Block>,
		voter_commands_rx: TracingUnboundedReceiver<VoterCommand<Block::Hash, NumberFor<Block>>>,
		prometheus_registry: Option<prometheus_endpoint::Registry>,
		shared_voter_state: SharedVoterState,
		justification_sender: GrandpaJustificationSender<Block>,
	) -> Self {
		let metrics = match prometheus_registry.as_ref().map(Metrics::register) {
			Some(Ok(metrics)) => Some(metrics),
			Some(Err(e)) => {
				debug!(target: "afg", "Failed to register metrics: {:?}", e);
				None
			}
			None => None,
		};

		let voters = persistent_data.authority_set.current_authorities();
		let env = Arc::new(Environment {
			client,
			select_chain,
			voting_rule,
			voters: Arc::new(voters),
			config,
			network: network.clone(),
			set_id: persistent_data.authority_set.set_id(),
			authority_set: persistent_data.authority_set.clone(),
			consensus_changes: persistent_data.consensus_changes.clone(),
			voter_set_state: persistent_data.set_state,
			metrics: metrics.as_ref().map(|m| m.environment.clone()),
			justification_sender: Some(justification_sender),
			_phantom: PhantomData,
		});

		let mut work = VoterWork {
			// `voter` is set to a temporary value and replaced below when
			// calling `rebuild_voter`.
			voter: Box::pin(future::pending()),
			shared_voter_state,
			env,
			voter_commands_rx,
			network,
			metrics,
		};
		work.rebuild_voter();
		work
	}

	/// Rebuilds the `self.voter` field using the current authority set
	/// state. This method should be called when we know that the authority set
	/// has changed (e.g. as signalled by a voter command).
	fn rebuild_voter(&mut self) {
		debug!(target: "afg", "{}: Starting new voter with set ID {}", self.env.config.name(), self.env.set_id);

		let authority_id = local_authority_id(&self.env.voters, self.env.config.keystore.as_ref())
			.unwrap_or_default();

		telemetry!(CONSENSUS_DEBUG; "afg.starting_new_voter";
			"name" => ?self.env.config.name(),
			"set_id" => ?self.env.set_id,
			"authority_id" => authority_id.to_string(),
		);

		let chain_info = self.env.client.info();

		let authorities = self
			.env
			.voters
			.iter()
			.map(|(id, _)| id.to_string())
			.collect::<Vec<_>>();

		let authorities = serde_json::to_string(&authorities).expect(
			"authorities is always at least an empty vector; elements are always of type string",
		);

		telemetry!(CONSENSUS_INFO; "afg.authority_set";
			"number" => ?chain_info.finalized_number,
			"hash" => ?chain_info.finalized_hash,
			"authority_id" => authority_id.to_string(),
			"authority_set_id" => ?self.env.set_id,
			"authorities" => authorities,
		);

		match &*self.env.voter_set_state.read() {
			VoterSetState::Live { completed_rounds, .. } => {
				let last_finalized = (
					chain_info.finalized_hash,
					chain_info.finalized_number,
				);

				let global_comms = global_communication(
					self.env.set_id,
					&self.env.voters,
					self.env.client.clone(),
					&self.env.network,
					self.env.config.keystore.as_ref(),
					self.metrics.as_ref().map(|m| m.until_imported.clone()),
				);

				let last_completed_round = completed_rounds.last();

				let voter = voter::Voter::new(
					self.env.clone(),
					(*self.env.voters).clone(),
					global_comms,
					last_completed_round.number,
					last_completed_round.votes.clone(),
					last_completed_round.base,
					last_finalized,
				);

				// Repoint shared_voter_state so that the RPC endpoint can query the state
				if self.shared_voter_state.reset(voter.voter_state()).is_none() {
					info!(target: "afg",
						"Timed out trying to update shared GRANDPA voter state. \
						RPC endpoints may return stale data."
					);
				}

				self.voter = Box::pin(voter);
			},
			VoterSetState::Paused { .. } =>
				self.voter = Box::pin(future::pending()),
		};
	}

	fn handle_voter_command(
		&mut self,
		command: VoterCommand<Block::Hash, NumberFor<Block>>
	) -> Result<(), Error> {
		match command {
			VoterCommand::ChangeAuthorities(new) => {
				let voters: Vec<String> = new.authorities.iter().map(move |(a, _)| {
					format!("{}", a)
				}).collect();
				telemetry!(CONSENSUS_INFO; "afg.voter_command_change_authorities";
					"number" => ?new.canon_number,
					"hash" => ?new.canon_hash,
					"voters" => ?voters,
					"set_id" => ?new.set_id,
				);

				self.env.update_voter_set_state(|_| {
					// start the new authority set using the block where the
					// set changed (not where the signal happened!) as the base.
					let set_state = VoterSetState::live(
						new.set_id,
						&*self.env.authority_set.inner().read(),
						(new.canon_hash, new.canon_number),
					);

					aux_schema::write_voter_set_state(&*self.env.client, &set_state)?;
					Ok(Some(set_state))
				})?;

				let voters = Arc::new(VoterSet::new(new.authorities.into_iter())
					.expect("new authorities come from pending change; \
							 pending change comes from `AuthoritySet`; \
							 `AuthoritySet` validates authorities is non-empty and weights are non-zero; \
							 qed."
					)
				);

				self.env = Arc::new(Environment {
					voters,
					set_id: new.set_id,
					voter_set_state: self.env.voter_set_state.clone(),
					client: self.env.client.clone(),
					select_chain: self.env.select_chain.clone(),
					config: self.env.config.clone(),
					authority_set: self.env.authority_set.clone(),
					consensus_changes: self.env.consensus_changes.clone(),
					network: self.env.network.clone(),
					voting_rule: self.env.voting_rule.clone(),
					metrics: self.env.metrics.clone(),
					justification_sender: self.env.justification_sender.clone(),
					_phantom: PhantomData,
				});

				self.rebuild_voter();
				Ok(())
			}
			VoterCommand::Pause(reason) => {
				info!(target: "afg", "Pausing old validator set: {}", reason);

				// not racing because old voter is shut down.
				self.env.update_voter_set_state(|voter_set_state| {
					let completed_rounds = voter_set_state.completed_rounds();
					let set_state = VoterSetState::Paused { completed_rounds };

					aux_schema::write_voter_set_state(&*self.env.client, &set_state)?;
					Ok(Some(set_state))
				})?;

				self.rebuild_voter();
				Ok(())
			}
		}
	}
}

impl<B, Block, C, N, SC, VR> Future for VoterWork<B, Block, C, N, SC, VR>
where
	Block: BlockT,
	B: Backend<Block> + 'static,
	N: NetworkT<Block> + Sync,
	NumberFor<Block>: BlockNumberOps,
	SC: SelectChain<Block> + 'static,
	C: ClientForGrandpa<Block, B> + 'static,
	C::Api: GrandpaApi<Block, Error = sp_blockchain::Error>,
	VR: VotingRule<Block, C> + Clone + 'static,
{
	type Output = Result<(), Error>;

	fn poll(mut self: Pin<&mut Self>, cx: &mut Context) -> Poll<Self::Output> {
		match Future::poll(Pin::new(&mut self.voter), cx) {
			Poll::Pending => {}
			Poll::Ready(Ok(())) => {
				// voters don't conclude naturally
				return Poll::Ready(
					Err(Error::Safety("finality-grandpa inner voter has concluded.".into()))
				)
			}
			Poll::Ready(Err(CommandOrError::Error(e))) => {
				// return inner observer error
				return Poll::Ready(Err(e))
			}
			Poll::Ready(Err(CommandOrError::VoterCommand(command))) => {
				// some command issued internally
				self.handle_voter_command(command)?;
				cx.waker().wake_by_ref();
			}
		}

		match Stream::poll_next(Pin::new(&mut self.voter_commands_rx), cx) {
			Poll::Pending => {}
			Poll::Ready(None) => {
				// the `voter_commands_rx` stream should never conclude since it's never closed.
				return Poll::Ready(
					Err(Error::Safety("`voter_commands_rx` was closed.".into()))
				)
			}
			Poll::Ready(Some(command)) => {
				// some command issued externally
				self.handle_voter_command(command)?;
				cx.waker().wake_by_ref();
			}
		}

		Future::poll(Pin::new(&mut self.network), cx)
	}
}

/// When GRANDPA is not initialized we still need to register the finality
/// tracker inherent provider which might be expected by the runtime for block
/// authoring. Additionally, we register a gossip message validator that
/// discards all GRANDPA messages (otherwise, we end up banning nodes that send
/// us a `Neighbor` message, since there is no registered gossip validator for
/// the engine id defined in the message.)
pub fn setup_disabled_grandpa<Block: BlockT, N>(network: N) -> Result<(), sp_consensus::Error>
where
	N: NetworkT<Block> + Send + Clone + 'static,
{
	// We register the GRANDPA protocol so that we don't consider it an anomaly
	// to receive GRANDPA messages on the network. We don't process the
	// messages.
	network.register_notifications_protocol(
		communication::GRANDPA_ENGINE_ID,
		From::from(communication::GRANDPA_PROTOCOL_NAME),
	);

	Ok(())
}

/// Checks if this node has any available keys in the keystore for any authority id in the given
/// voter set.  Returns the authority id for which keys are available, or `None` if no keys are
/// available.
fn local_authority_id(
	voters: &VoterSet<AuthorityId>,
	keystore: Option<&SyncCryptoStorePtr>,
) -> Option<AuthorityId> {
	match keystore {
		Some(keystore) => voters
			.iter()
			.find(|(p, _)| {
				SyncCryptoStore::has_keys(&**keystore, &[(p.to_raw_vec(), AuthorityId::ID)])
			})
			.map(|(p, _)| p.clone()),
		None => None,
	}
}<|MERGE_RESOLUTION|>--- conflicted
+++ resolved
@@ -720,15 +720,9 @@
 		let authorities = persistent_data.authority_set.clone();
 		let events = telemetry_on_connect
 			.for_each(move |_| {
-<<<<<<< HEAD
-				let curr = authorities.current_authorities();
-				let mut auths = curr.iter().map(|(p, _)| p);
-				let maybe_authority_id = authority_id(&mut auths, conf.keystore.clone())
-=======
 				let current_authorities = authorities.current_authorities();
 				let set_id = authorities.set_id();
 				let authority_id = local_authority_id(&current_authorities, conf.keystore.as_ref())
->>>>>>> 18452782
 					.unwrap_or_default();
 
 				let authorities = current_authorities
